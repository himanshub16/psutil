/*
 * Copyright (c) 2009, Jay Loden, Giampaolo Rodola'. All rights reserved.
 * Use of this source code is governed by a BSD-style license that can be
 * found in the LICENSE file.
 */
#if !defined(__NTEXTAPI_H__)
#define __NTEXTAPI_H__
#include <winternl.h>

<<<<<<< HEAD
=======

typedef struct {
    LARGE_INTEGER IdleTime;
    LARGE_INTEGER KernelTime;
    LARGE_INTEGER UserTime;
    LARGE_INTEGER DpcTime;
    LARGE_INTEGER InterruptTime;
    ULONG InterruptCount;
} _SYSTEM_PROCESSOR_PERFORMANCE_INFORMATION;


>>>>>>> c1d09f90
typedef struct {
    LARGE_INTEGER IdleProcessTime;
    LARGE_INTEGER IoReadTransferCount;
    LARGE_INTEGER IoWriteTransferCount;
    LARGE_INTEGER IoOtherTransferCount;
    ULONG IoReadOperationCount;
    ULONG IoWriteOperationCount;
    ULONG IoOtherOperationCount;
    ULONG AvailablePages;
    ULONG CommittedPages;
    ULONG CommitLimit;
    ULONG PeakCommitment;
    ULONG PageFaultCount;
    ULONG CopyOnWriteCount;
    ULONG TransitionCount;
    ULONG CacheTransitionCount;
    ULONG DemandZeroCount;
    ULONG PageReadCount;
    ULONG PageReadIoCount;
    ULONG CacheReadCount;
    ULONG CacheIoCount;
    ULONG DirtyPagesWriteCount;
    ULONG DirtyWriteIoCount;
    ULONG MappedPagesWriteCount;
    ULONG MappedWriteIoCount;
    ULONG PagedPoolPages;
    ULONG NonPagedPoolPages;
    ULONG PagedPoolAllocs;
    ULONG PagedPoolFrees;
    ULONG NonPagedPoolAllocs;
    ULONG NonPagedPoolFrees;
    ULONG FreeSystemPtes;
    ULONG ResidentSystemCodePage;
    ULONG TotalSystemDriverPages;
    ULONG TotalSystemCodePages;
    ULONG NonPagedPoolLookasideHits;
    ULONG PagedPoolLookasideHits;
    ULONG AvailablePagedPoolPages;
    ULONG ResidentSystemCachePage;
    ULONG ResidentPagedPoolPage;
    ULONG ResidentSystemDriverPage;
    ULONG CcFastReadNoWait;
    ULONG CcFastReadWait;
    ULONG CcFastReadResourceMiss;
    ULONG CcFastReadNotPossible;
    ULONG CcFastMdlReadNoWait;
    ULONG CcFastMdlReadWait;
    ULONG CcFastMdlReadResourceMiss;
    ULONG CcFastMdlReadNotPossible;
    ULONG CcMapDataNoWait;
    ULONG CcMapDataWait;
    ULONG CcMapDataNoWaitMiss;
    ULONG CcMapDataWaitMiss;
    ULONG CcPinMappedDataCount;
    ULONG CcPinReadNoWait;
    ULONG CcPinReadWait;
    ULONG CcPinReadNoWaitMiss;
    ULONG CcPinReadWaitMiss;
    ULONG CcCopyReadNoWait;
    ULONG CcCopyReadWait;
    ULONG CcCopyReadNoWaitMiss;
    ULONG CcCopyReadWaitMiss;
    ULONG CcMdlReadNoWait;
    ULONG CcMdlReadWait;
    ULONG CcMdlReadNoWaitMiss;
    ULONG CcMdlReadWaitMiss;
    ULONG CcReadAheadIos;
    ULONG CcLazyWriteIos;
    ULONG CcLazyWritePages;
    ULONG CcDataFlushes;
    ULONG CcDataPages;
    ULONG ContextSwitches;
    ULONG FirstLevelTbFills;
    ULONG SecondLevelTbFills;
    ULONG SystemCalls;

} _SYSTEM_PERFORMANCE_INFORMATION;


typedef struct {
    ULONG ContextSwitches;
    ULONG DpcCount;
    ULONG DpcRate;
    ULONG TimeIncrement;
    ULONG DpcBypassCount;
    ULONG ApcBypassCount;
} _SYSTEM_INTERRUPT_INFORMATION;


<<<<<<< HEAD
typedef struct {
    LARGE_INTEGER IdleTime;
    LARGE_INTEGER KernelTime;
    LARGE_INTEGER UserTime;
    LARGE_INTEGER DpcTime;
    LARGE_INTEGER InterruptTime;
    ULONG InterruptCount;
} _SYSTEM_PROCESSOR_PERFORMANCE_INFORMATION;


=======
>>>>>>> c1d09f90
typedef enum _KTHREAD_STATE {
    Initialized,
    Ready,
    Running,
    Standby,
    Terminated,
    Waiting,
    Transition,
    DeferredReady,
    GateWait,
    MaximumThreadState
} KTHREAD_STATE, *PKTHREAD_STATE;


typedef enum _KWAIT_REASON {
    Executive = 0,
    FreePage = 1,
    PageIn = 2,
    PoolAllocation = 3,
    DelayExecution = 4,
    Suspended = 5,
    UserRequest = 6,
    WrExecutive = 7,
    WrFreePage = 8,
    WrPageIn = 9,
    WrPoolAllocation = 10,
    WrDelayExecution = 11,
    WrSuspended = 12,
    WrUserRequest = 13,
    WrEventPair = 14,
    WrQueue = 15,
    WrLpcReceive = 16,
    WrLpcReply = 17,
    WrVirtualMemory = 18,
    WrPageOut = 19,
    WrRendezvous = 20,
    Spare2 = 21,
    Spare3 = 22,
    Spare4 = 23,
    Spare5 = 24,
    WrCalloutStack = 25,
    WrKernel = 26,
    WrResource = 27,
    WrPushLock = 28,
    WrMutex = 29,
    WrQuantumEnd = 30,
    WrDispatchInt = 31,
    WrPreempted = 32,
    WrYieldExecution = 33,
    WrFastMutex = 34,
    WrGuardedMutex = 35,
    WrRundown = 36,
    MaximumWaitReason = 37
} KWAIT_REASON, *PKWAIT_REASON;


typedef struct _CLIENT_ID {
    HANDLE UniqueProcess;
    HANDLE UniqueThread;
} CLIENT_ID, *PCLIENT_ID;


typedef struct _SYSTEM_THREAD_INFORMATION {
    LARGE_INTEGER KernelTime;
    LARGE_INTEGER UserTime;
    LARGE_INTEGER CreateTime;
    ULONG WaitTime;
    PVOID StartAddress;
    CLIENT_ID ClientId;
    LONG Priority;
    LONG BasePriority;
    ULONG ContextSwitches;
    ULONG ThreadState;
    KWAIT_REASON WaitReason;
} SYSTEM_THREAD_INFORMATION, *PSYSTEM_THREAD_INFORMATION;


typedef struct _TEB *PTEB;


// private
typedef struct _SYSTEM_EXTENDED_THREAD_INFORMATION {
    SYSTEM_THREAD_INFORMATION ThreadInfo;
    PVOID StackBase;
    PVOID StackLimit;
    PVOID Win32StartAddress;
    PTEB TebBase;
    ULONG_PTR Reserved2;
    ULONG_PTR Reserved3;
    ULONG_PTR Reserved4;
} SYSTEM_EXTENDED_THREAD_INFORMATION, *PSYSTEM_EXTENDED_THREAD_INFORMATION;


typedef struct _SYSTEM_PROCESS_INFORMATION2 {
    ULONG NextEntryOffset;
    ULONG NumberOfThreads;
    LARGE_INTEGER SpareLi1;
    LARGE_INTEGER SpareLi2;
    LARGE_INTEGER SpareLi3;
    LARGE_INTEGER CreateTime;
    LARGE_INTEGER UserTime;
    LARGE_INTEGER KernelTime;
    UNICODE_STRING ImageName;
    LONG BasePriority;
    HANDLE UniqueProcessId;
    HANDLE InheritedFromUniqueProcessId;
    ULONG HandleCount;
    ULONG SessionId;
    ULONG_PTR PageDirectoryBase;
    SIZE_T PeakVirtualSize;
    SIZE_T VirtualSize;
    DWORD PageFaultCount;
    SIZE_T PeakWorkingSetSize;
    SIZE_T WorkingSetSize;
    SIZE_T QuotaPeakPagedPoolUsage;
    SIZE_T QuotaPagedPoolUsage;
    SIZE_T QuotaPeakNonPagedPoolUsage;
    SIZE_T QuotaNonPagedPoolUsage;
    SIZE_T PagefileUsage;
    SIZE_T PeakPagefileUsage;
    SIZE_T PrivatePageCount;
    LARGE_INTEGER ReadOperationCount;
    LARGE_INTEGER WriteOperationCount;
    LARGE_INTEGER OtherOperationCount;
    LARGE_INTEGER ReadTransferCount;
    LARGE_INTEGER WriteTransferCount;
    LARGE_INTEGER OtherTransferCount;
    SYSTEM_THREAD_INFORMATION Threads[1];
} SYSTEM_PROCESS_INFORMATION2, *PSYSTEM_PROCESS_INFORMATION2;

#define SYSTEM_PROCESS_INFORMATION SYSTEM_PROCESS_INFORMATION2
#define PSYSTEM_PROCESS_INFORMATION PSYSTEM_PROCESS_INFORMATION2


// ================================================
// psutil.users() support
// ================================================

typedef struct _WINSTATION_INFO {
    BYTE Reserved1[72];
    ULONG SessionId;
    BYTE Reserved2[4];
    FILETIME ConnectTime;
    FILETIME DisconnectTime;
    FILETIME LastInputTime;
    FILETIME LoginTime;
    BYTE Reserved3[1096];
    FILETIME CurrentTime;
} WINSTATION_INFO, *PWINSTATION_INFO;


typedef BOOLEAN (WINAPI * PWINSTATIONQUERYINFORMATIONW)
                 (HANDLE,ULONG,WINSTATIONINFOCLASS,PVOID,ULONG,PULONG);


/*
 * NtQueryInformationProcess code taken from
 * http://wj32.wordpress.com/2009/01/24/howto-get-the-command-line-of-processes/
 * typedefs needed to compile against ntdll functions not exposted in the API
 */
typedef LONG NTSTATUS;


typedef NTSTATUS (NTAPI *_NtQueryInformationProcess)(
    HANDLE ProcessHandle,
    DWORD ProcessInformationClass,
    PVOID ProcessInformation,
    DWORD ProcessInformationLength,
    PDWORD ReturnLength
);


typedef NTSTATUS (NTAPI *_NtSetInformationProcess)(
    HANDLE ProcessHandle,
    DWORD ProcessInformationClass,
    PVOID ProcessInformation,
    DWORD ProcessInformationLength
);


typedef enum _PROCESSINFOCLASS2 {
    _ProcessBasicInformation,
    ProcessQuotaLimits,
    ProcessIoCounters,
    ProcessVmCounters,
    ProcessTimes,
    ProcessBasePriority,
    ProcessRaisePriority,
    _ProcessDebugPort,
    ProcessExceptionPort,
    ProcessAccessToken,
    ProcessLdtInformation,
    ProcessLdtSize,
    ProcessDefaultHardErrorMode,
    ProcessIoPortHandlers,
    ProcessPooledUsageAndLimits,
    ProcessWorkingSetWatch,
    ProcessUserModeIOPL,
    ProcessEnableAlignmentFaultFixup,
    ProcessPriorityClass,
    ProcessWx86Information,
    ProcessHandleCount,
    ProcessAffinityMask,
    ProcessPriorityBoost,
    ProcessDeviceMap,
    ProcessSessionInformation,
    ProcessForegroundInformation,
    _ProcessWow64Information,
    /* added after XP+ */
    _ProcessImageFileName,
    ProcessLUIDDeviceMapsEnabled,
// MSVC 2015 starts forcing C++11 standard, which does not allow duplicate
// unscoped enumerations.  It doesn't matter that this is C code, MSVC is a C++ compiler.
#if _MSC_VER < 1900
    ProcessBreakOnTermination,
#endif
    ProcessDebugObjectHandle=ProcessLUIDDeviceMapsEnabled+2,
    ProcessDebugFlags,
    ProcessHandleTracing,
    ProcessIoPriority,
    ProcessExecuteFlags,
    ProcessResourceManagement,
    ProcessCookie,
    ProcessImageInformation,
    MaxProcessInfoClass
} PROCESSINFOCLASS2;


#define PROCESSINFOCLASS PROCESSINFOCLASS2
#define ProcessBasicInformation _ProcessBasicInformation
#define ProcessWow64Information _ProcessWow64Information
#define ProcessDebugPort _ProcessDebugPort
#define ProcessImageFileName _ProcessImageFileName

#endif // __NTEXTAPI_H__
<|MERGE_RESOLUTION|>--- conflicted
+++ resolved
@@ -7,8 +7,6 @@
 #define __NTEXTAPI_H__
 #include <winternl.h>
 
-<<<<<<< HEAD
-=======
 
 typedef struct {
     LARGE_INTEGER IdleTime;
@@ -20,7 +18,6 @@
 } _SYSTEM_PROCESSOR_PERFORMANCE_INFORMATION;
 
 
->>>>>>> c1d09f90
 typedef struct {
     LARGE_INTEGER IdleProcessTime;
     LARGE_INTEGER IoReadTransferCount;
@@ -110,19 +107,6 @@
 } _SYSTEM_INTERRUPT_INFORMATION;
 
 
-<<<<<<< HEAD
-typedef struct {
-    LARGE_INTEGER IdleTime;
-    LARGE_INTEGER KernelTime;
-    LARGE_INTEGER UserTime;
-    LARGE_INTEGER DpcTime;
-    LARGE_INTEGER InterruptTime;
-    ULONG InterruptCount;
-} _SYSTEM_PROCESSOR_PERFORMANCE_INFORMATION;
-
-
-=======
->>>>>>> c1d09f90
 typedef enum _KTHREAD_STATE {
     Initialized,
     Ready,
@@ -357,4 +341,4 @@
 #define ProcessDebugPort _ProcessDebugPort
 #define ProcessImageFileName _ProcessImageFileName
 
-#endif // __NTEXTAPI_H__
+#endif // __NTEXTAPI_H__