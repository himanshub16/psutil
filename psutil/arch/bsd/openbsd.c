/*
 * Copyright (c) 2009, Giampaolo Rodola', Landry Breuil.
 * All rights reserved.
 * Use of this source code is governed by a BSD-style license that can be
 * found in the LICENSE file.
 *
 * Platform-specific module methods for OpenBSD.
 */

#include <Python.h>
#include <assert.h>
#include <errno.h>
#include <stdlib.h>
#include <stdio.h>
#include <string.h>
#include <fcntl.h>
#include <sys/types.h>
#include <sys/param.h>
#include <sys/sysctl.h>
#include <sys/user.h>
#include <sys/proc.h>
#include <sys/mount.h>  // for VFS_*
#include <sys/swap.h>  // for swap_mem
#include <sys/vmmeter.h>  // for vmtotal struct
#include <signal.h>
#include <kvm.h>
// connection stuff
#include <netdb.h>  // for NI_MAXHOST
#include <sys/socket.h>
#include <sys/sched.h>  // for CPUSTATES & CP_*
#define _KERNEL  // for DTYPE_*
#include <sys/file.h>
#undef _KERNEL
#include <sys/disk.h>  // struct diskstats
#include <arpa/inet.h> // for inet_ntoa()
#include <err.h> // for warn() & err()


#include "openbsd.h"
#include "../../_psutil_common.h"

#define PSUTIL_KPT2DOUBLE(t) (t ## _sec + t ## _usec / 1000000.0)
// #define PSUTIL_TV2DOUBLE(t) ((t).tv_sec + (t).tv_usec / 1000000.0)

// a signaler for connections without an actual status
int PSUTIL_CONN_NONE = 128;


// ============================================================================
// Utility functions
// ============================================================================

int
psutil_kinfo_proc(pid_t pid, struct kinfo_proc *proc) {
    // Fills a kinfo_proc struct based on process pid.
    int ret;
    int mib[6];
    size_t size = sizeof(struct kinfo_proc);

    mib[0] = CTL_KERN;
    mib[1] = KERN_PROC;
    mib[2] = KERN_PROC_PID;
    mib[3] = pid;
    mib[4] = size;
    mib[5] = 1;

    ret = sysctl((int*)mib, 6, proc, &size, NULL, 0);
    if (ret == -1) {
        PyErr_SetFromErrno(PyExc_OSError);
        return -1;
    }
    // sysctl stores 0 in the size if we can't find the process information.
    if (size == 0) {
        NoSuchProcess();
        return -1;
    }
    return 0;
}


struct kinfo_file *
kinfo_getfile(long pid, int* cnt) {
    // Mimic's FreeBSD kinfo_file call, taking a pid and a ptr to an
    // int as arg and returns an array with cnt struct kinfo_file.
    int mib[6];
    size_t len;
    struct kinfo_file* kf;
    mib[0] = CTL_KERN;
    mib[1] = KERN_FILE;
    mib[2] = KERN_FILE_BYPID;
    mib[3] = (int) pid;
    mib[4] = sizeof(struct kinfo_file);
    mib[5] = 0;

    /* get the size of what would be returned */
    if (sysctl(mib, 6, NULL, &len, NULL, 0) < 0) {
        PyErr_SetFromErrno(PyExc_OSError);
        return NULL;
    }
    if ((kf = malloc(len)) == NULL) {
        PyErr_NoMemory();
        return NULL;
    }
    mib[5] = (int)(len / sizeof(struct kinfo_file));
    if (sysctl(mib, 6, kf, &len, NULL, 0) < 0) {
        PyErr_SetFromErrno(PyExc_OSError);
        return NULL;
    }

    *cnt = (int)(len / sizeof(struct kinfo_file));
    return kf;
}


int
psutil_pid_exists(long pid) {
    // Return 1 if PID exists in the current process list, else 0, -1
    // on error.
    // TODO: this should live in _psutil_posix.c but for some reason if I
    // move it there I get a "include undefined symbol" error.
    int ret;
    if (pid < 0)
        return 0;
    ret = kill(pid , 0);
    if (ret == 0)
        return 1;
    else {
        if (ret == ESRCH)
            return 0;
        else if (ret == EPERM)
            return 1;
        else {
            PyErr_SetFromErrno(PyExc_OSError);
            return -1;
        }
    }
}


int
psutil_raise_ad_or_nsp(long pid) {
    // Set exception to AccessDenied if pid exists else NoSuchProcess.
    if (psutil_pid_exists(pid) == 0)
        NoSuchProcess();
    else
        AccessDenied();
    return 0;
}


// ============================================================================
// APIS
// ============================================================================

int
psutil_get_proc_list(struct kinfo_proc **procList, size_t *procCount) {
    // Returns a list of all BSD processes on the system.  This routine
    // allocates the list and puts it in *procList and a count of the
    // number of entries in *procCount.  You are responsible for freeing
    // this list (use "free" from System framework).
    // On success, the function returns 0.
    // On error, the function returns a BSD errno value.
    struct kinfo_proc *result;
    // Declaring name as const requires us to cast it when passing it to
    // sysctl because the prototype doesn't include the const modifier.
    char errbuf[_POSIX2_LINE_MAX];
    int cnt;
    kvm_t *kd;

    assert(procList != NULL);
    assert(*procList == NULL);
    assert(procCount != NULL);

    kd = kvm_openfiles(NULL, NULL, NULL, KVM_NO_FILES, errbuf);

    if (kd == NULL) {
        return errno;
    }

    result = kvm_getprocs(kd, KERN_PROC_ALL, 0, sizeof(struct kinfo_proc), &cnt);
    if (result == NULL) {
        kvm_close(kd);
        err(1, NULL);
        return errno;
    }

    *procCount = (size_t)cnt;

    size_t mlen = cnt * sizeof(struct kinfo_proc);

    if ((*procList = malloc(mlen)) == NULL) {
        kvm_close(kd);
        err(1, NULL);
        return errno;
    }

    memcpy(*procList, result, mlen);
    assert(*procList != NULL);
    kvm_close(kd);

    return 0;
}


char **
_psutil_get_argv(long pid) {
    static char **argv;
    int argv_mib[] = {CTL_KERN, KERN_PROC_ARGS, pid, KERN_PROC_ARGV};
    size_t argv_size = 128;
    /* Loop and reallocate until we have enough space to fit argv. */
    for (;; argv_size *= 2) {
        if ((argv = realloc(argv, argv_size)) == NULL)
            err(1, NULL);
        if (sysctl(argv_mib, 4, argv, &argv_size, NULL, 0) == 0)
            return argv;
        if (errno == ESRCH) {
            PyErr_SetFromErrno(PyExc_OSError);
            return NULL;
        }
        if (errno != ENOMEM)
            err(1, NULL);
    }
}


// returns the command line as a python list object
PyObject *
psutil_get_cmdline(long pid) {
    static char **argv;
    char **p;
    PyObject *py_arg = NULL;
    PyObject *py_retlist = Py_BuildValue("[]");

    if (!py_retlist)
        return NULL;
    if (pid < 0)
        return py_retlist;

    if ((argv = _psutil_get_argv(pid)) == NULL)
        goto error;

    for (p = argv; *p != NULL; p++) {
#if PY_MAJOR_VERSION >= 3
        py_arg = PyUnicode_DecodeFSDefault(*p);
#else
        py_arg = Py_BuildValue("s", *p);
#endif
        if (!py_arg)
            goto error;
        if (PyList_Append(py_retlist, py_arg))
            goto error;
        Py_DECREF(py_arg);
    }
    return py_retlist;

error:
    Py_XDECREF(py_arg);
    Py_DECREF(py_retlist);
    return NULL;
}


PyObject *
psutil_proc_threads(PyObject *self, PyObject *args) {
    // OpenBSD reference:
    // https://github.com/janmojzis/pstree/blob/master/proc_kvm.c
    // Note: this requires root access, else it will fail trying
    // to access /dev/kmem.
    long pid;
    kvm_t *kd = NULL;
    int nentries, i;
    char errbuf[4096];
    struct kinfo_proc *kp;
    PyObject *py_retlist = PyList_New(0);
    PyObject *py_tuple = NULL;

    if (py_retlist == NULL)
        return NULL;
    if (! PyArg_ParseTuple(args, "l", &pid))
        goto error;

    kd = kvm_openfiles(0, 0, 0, O_RDONLY, errbuf);
    if (! kd) {
        if (strstr(errbuf, "Permission denied") != NULL)
            AccessDenied();
        else
            PyErr_Format(PyExc_RuntimeError, "kvm_openfiles() failed");
        goto error;
    }

    kp = kvm_getprocs(
        kd, KERN_PROC_PID | KERN_PROC_SHOW_THREADS | KERN_PROC_KTHREAD, pid,
        sizeof(*kp), &nentries);
    if (! kp) {
        if (strstr(errbuf, "Permission denied") != NULL)
            AccessDenied();
        else
            PyErr_Format(PyExc_RuntimeError, "kvm_getprocs() failed");
        goto error;
    }

    for (i = 0; i < nentries; i++) {
        if (kp[i].p_tid < 0)
            continue;
        if (kp[i].p_pid == pid) {
            py_tuple = Py_BuildValue(
                "Idd",
                kp[i].p_tid,
                PSUTIL_KPT2DOUBLE(kp[i].p_uutime),
                PSUTIL_KPT2DOUBLE(kp[i].p_ustime));
            if (py_tuple == NULL)
                goto error;
            if (PyList_Append(py_retlist, py_tuple))
                goto error;
            Py_DECREF(py_tuple);
        }
    }

    kvm_close(kd);
    return py_retlist;

error:
    Py_XDECREF(py_tuple);
    Py_DECREF(py_retlist);
    if (kd != NULL)
        kvm_close(kd);
    return NULL;
}


PyObject *
psutil_virtual_mem(PyObject *self, PyObject *args) {
    int64_t total_physmem;
    int uvmexp_mib[] = {CTL_VM, VM_UVMEXP};
    int bcstats_mib[] = {CTL_VFS, VFS_GENERIC, VFS_BCACHESTAT};
    int physmem_mib[] = {CTL_HW, HW_PHYSMEM64};
    int vmmeter_mib[] = {CTL_VM, VM_METER};
    size_t size;
    struct uvmexp uvmexp;
    struct bcachestats bcstats;
    struct vmtotal vmdata;
    long pagesize = getpagesize();

    size = sizeof(total_physmem);
    if (sysctl(physmem_mib, 2, &total_physmem, &size, NULL, 0) < 0) {
        PyErr_SetFromErrno(PyExc_OSError);
        return NULL;
    }

    size = sizeof(uvmexp);
    if (sysctl(uvmexp_mib, 2, &uvmexp, &size, NULL, 0) < 0) {
        PyErr_SetFromErrno(PyExc_OSError);
        return NULL;
    }

    size = sizeof(bcstats);
    if (sysctl(bcstats_mib, 3, &bcstats, &size, NULL, 0) < 0) {
        PyErr_SetFromErrno(PyExc_OSError);
        return NULL;
    }

    size = sizeof(vmdata);
    if (sysctl(vmmeter_mib, 2, &vmdata, &size, NULL, 0) < 0) {
        PyErr_SetFromErrno(PyExc_OSError);
        return NULL;
    }

    return Py_BuildValue("KKKKKKKK",
        // Note: many programs calculate total memory as
        // "uvmexp.npages * pagesize" but this is incorrect and does not
        // match "sysctl | grep hw.physmem".
        (unsigned long long) total_physmem,
        (unsigned long long) uvmexp.free * pagesize,
        (unsigned long long) uvmexp.active * pagesize,
        (unsigned long long) uvmexp.inactive * pagesize,
        (unsigned long long) uvmexp.wired * pagesize,
        // this is how "top" determines it
        (unsigned long long) bcstats.numbufpages * pagesize,  // cached
        (unsigned long long) 0,  // buffers
        (unsigned long long) vmdata.t_vmshr + vmdata.t_rmshr  // shared
    );
}


PyObject *
psutil_swap_mem(PyObject *self, PyObject *args) {
    uint64_t swap_total, swap_free;
    struct swapent *swdev;
    int nswap, i;

    if ((nswap = swapctl(SWAP_NSWAP, 0, 0)) == 0) {
        PyErr_SetFromErrno(PyExc_OSError);
        return NULL;
    }

    if ((swdev = calloc(nswap, sizeof(*swdev))) == NULL) {
        PyErr_NoMemory();
        return NULL;
    }

    if (swapctl(SWAP_STATS, swdev, nswap) == -1) {
        PyErr_SetFromErrno(PyExc_OSError);
        goto error;
    }

    // Total things up.
    swap_total = swap_free = 0;
    for (i = 0; i < nswap; i++) {
        if (swdev[i].se_flags & SWF_ENABLE) {
            swap_free += (swdev[i].se_nblks - swdev[i].se_inuse);
            swap_total += swdev[i].se_nblks;
        }
    }

    free(swdev);
    return Py_BuildValue("(LLLII)",
                         swap_total * DEV_BSIZE,
                         (swap_total - swap_free) * DEV_BSIZE,
                         swap_free * DEV_BSIZE,
                         // swap in / swap out is not supported as the
                         // swapent struct does not provide any info
                         // about it.
                         0, 0);

error:
    free(swdev);
    return NULL;
}


PyObject *
psutil_proc_num_fds(PyObject *self, PyObject *args) {
    long pid;
    int cnt;

    struct kinfo_file *freep;
    struct kinfo_proc kipp;

    if (! PyArg_ParseTuple(args, "l", &pid))
        return NULL;
    if (psutil_kinfo_proc(pid, &kipp) == -1)
        return NULL;

    freep = kinfo_getfile(pid, &cnt);
    if (freep == NULL) {
        psutil_raise_ad_or_nsp(pid);
        return NULL;
    }
    free(freep);

    return Py_BuildValue("i", cnt);
}


PyObject *
psutil_proc_cwd(PyObject *self, PyObject *args) {
    // Reference:
    // http://anoncvs.spacehopper.org/openbsd-src/tree/bin/ps/print.c#n179
    long pid;
    struct kinfo_proc kp;
    char path[MAXPATHLEN];
    size_t pathlen = sizeof path;

    if (! PyArg_ParseTuple(args, "l", &pid))
        return NULL;
    if (psutil_kinfo_proc(pid, &kp) == -1)
        return NULL;

    int name[] = { CTL_KERN, KERN_PROC_CWD, pid };
    if (sysctl(name, 3, path, &pathlen, NULL, 0) != 0) {
        PyErr_SetFromErrno(PyExc_OSError);
        return NULL;
    }
#if PY_MAJOR_VERSION >= 3
    return PyUnicode_DecodeFSDefault(path);
#else
    return Py_BuildValue("s", path);
#endif
}


// see sys/kern/kern_sysctl.c lines 1100 and
// usr.bin/fstat/fstat.c print_inet_details()
static char *
psutil_convert_ipv4(int family, uint32_t addr[4]) {
    struct in_addr a;
    memcpy(&a, addr, sizeof(a));
    return inet_ntoa(a);
}


static char *
psutil_inet6_addrstr(struct in6_addr *p)
{
    struct sockaddr_in6 sin6;
    static char hbuf[NI_MAXHOST];
    const int niflags = NI_NUMERICHOST;

    memset(&sin6, 0, sizeof(sin6));
    sin6.sin6_family = AF_INET6;
    sin6.sin6_len = sizeof(struct sockaddr_in6);
    sin6.sin6_addr = *p;
    if (IN6_IS_ADDR_LINKLOCAL(p) &&
        *(u_int16_t *)&sin6.sin6_addr.s6_addr[2] != 0) {
        sin6.sin6_scope_id =
            ntohs(*(u_int16_t *)&sin6.sin6_addr.s6_addr[2]);
        sin6.sin6_addr.s6_addr[2] = sin6.sin6_addr.s6_addr[3] = 0;
    }

    if (getnameinfo((struct sockaddr *)&sin6, sin6.sin6_len,
        hbuf, sizeof(hbuf), NULL, 0, niflags))
        return "invalid";

    return hbuf;
}


PyObject *
psutil_proc_connections(PyObject *self, PyObject *args) {
    long pid;
    int i, cnt;

    struct kinfo_file *freep = NULL;
    struct kinfo_file *kif;
    char *tcplist = NULL;

    PyObject *py_retlist = PyList_New(0);
    PyObject *py_tuple = NULL;
    PyObject *py_laddr = NULL;
    PyObject *py_raddr = NULL;
    PyObject *py_af_filter = NULL;
    PyObject *py_type_filter = NULL;
    PyObject *py_family = NULL;
    PyObject *_type = NULL;

    if (py_retlist == NULL)
        return NULL;
    if (! PyArg_ParseTuple(args, "lOO", &pid, &py_af_filter, &py_type_filter))
        goto error;
    if (!PySequence_Check(py_af_filter) || !PySequence_Check(py_type_filter)) {
        PyErr_SetString(PyExc_TypeError, "arg 2 or 3 is not a sequence");
        goto error;
    }

    freep = kinfo_getfile(pid, &cnt);
    if (freep == NULL) {
        psutil_raise_ad_or_nsp(pid);
        goto error;
    }

    for (i = 0; i < cnt; i++) {
        int state;
        int lport;
        int rport;
        char addrbuf[NI_MAXHOST + 2];
        int inseq;
        struct in6_addr laddr6;
        py_tuple = NULL;
        py_laddr = NULL;
        py_raddr = NULL;

        kif = &freep[i];
        if (kif->f_type == DTYPE_SOCKET) {
            // apply filters
            py_family = PyLong_FromLong((long)kif->so_family);
            inseq = PySequence_Contains(py_af_filter, py_family);
            Py_DECREF(py_family);
            if (inseq == 0)
                continue;
            _type = PyLong_FromLong((long)kif->so_type);
            inseq = PySequence_Contains(py_type_filter, _type);
            Py_DECREF(_type);
            if (inseq == 0)
                continue;

            // IPv4 / IPv6 socket
            if ((kif->so_family == AF_INET) || (kif->so_family == AF_INET6)) {
                // fill status
                if (kif->so_type == SOCK_STREAM)
                    state = kif->t_state;
                else
                    state = PSUTIL_CONN_NONE;

                // ports
                lport = ntohs(kif->inp_lport);
                rport = ntohs(kif->inp_fport);

                // local address, IPv4
                if (kif->so_family == AF_INET) {
                    py_laddr = Py_BuildValue(
                        "(si)",
                        psutil_convert_ipv4(kif->so_family, kif->inp_laddru),
                        lport);
                    if (!py_laddr)
                        goto error;
                }
                else {
                    // local address, IPv6
                    memcpy(&laddr6, kif->inp_laddru, sizeof(laddr6));
                    snprintf(addrbuf, sizeof(addrbuf), "%s",
                             psutil_inet6_addrstr(&laddr6));
                    py_laddr = Py_BuildValue("(si)", addrbuf, lport);
                    if (!py_laddr)
                        goto error;
                }

                if (rport != 0) {
                    // remote address, IPv4
                    if (kif->so_family == AF_INET) {
                        py_raddr = Py_BuildValue(
                            "(si)",
                            psutil_convert_ipv4(
                                kif->so_family, kif->inp_faddru),
                            rport);
                    }
                    else {
                        // remote address, IPv6
                        memcpy(&laddr6, kif->inp_faddru, sizeof(laddr6));
                        snprintf(addrbuf, sizeof(addrbuf), "%s",
                                 psutil_inet6_addrstr(&laddr6));
                        py_raddr = Py_BuildValue("(si)", addrbuf, rport);
                        if (!py_raddr)
                            goto error;
                    }
                }
                else {
                    py_raddr = Py_BuildValue("()");
                }

                if (!py_raddr)
                    goto error;
                py_tuple = Py_BuildValue(
                    "(iiiNNi)",
                    kif->fd_fd,
                    kif->so_family,
                    kif->so_type,
                    py_laddr,
                    py_raddr,
                    state);
                if (!py_tuple)
                    goto error;
                if (PyList_Append(py_retlist, py_tuple))
                    goto error;
                Py_DECREF(py_tuple);
            }
            // UNIX socket
            else if (kif->so_family == AF_UNIX) {
                py_tuple = Py_BuildValue(
                    "(iiisOi)",
                    kif->fd_fd,
                    kif->so_family,
                    kif->so_type,
                    kif->unp_path,
                    Py_None,
                    PSUTIL_CONN_NONE);
                if (!py_tuple)
                    goto error;
                if (PyList_Append(py_retlist, py_tuple))
                    goto error;
                Py_DECREF(py_tuple);
                Py_INCREF(Py_None);
            }
        }
    }
    free(freep);
    free(tcplist);
    return py_retlist;

error:
    Py_XDECREF(py_tuple);
    Py_XDECREF(py_laddr);
    Py_XDECREF(py_raddr);
    Py_DECREF(py_retlist);
    if (freep != NULL)
        free(freep);
    if (tcplist != NULL)
        free(tcplist);
    return NULL;
}


PyObject *
psutil_per_cpu_times(PyObject *self, PyObject *args) {
    int mib[3];
    int ncpu;
    size_t len;
    size_t size;
    int i;
    PyObject *py_retlist = PyList_New(0);
    PyObject *py_cputime = NULL;

    if (py_retlist == NULL)
        return NULL;


    // retrieve the number of cpus
    mib[0] = CTL_HW;
    mib[1] = HW_NCPU;
    len = sizeof(ncpu);
    if (sysctl(mib, 2, &ncpu, &len, NULL, 0) == -1) {
        PyErr_SetFromErrno(PyExc_OSError);
        goto error;
    }
    uint64_t cpu_time[CPUSTATES];

    for (i = 0; i < ncpu; i++) {
        // per-cpu info
        mib[0] = CTL_KERN;
        mib[1] = KERN_CPTIME2;
        mib[2] = i;
        size = sizeof(cpu_time);
        if (sysctl(mib, 3, &cpu_time, &size, NULL, 0) == -1) {
            warn("failed to get kern.cptime2");
            PyErr_SetFromErrno(PyExc_OSError);
            return NULL;
        }

        py_cputime = Py_BuildValue(
            "(ddddd)",
            (double)cpu_time[CP_USER] / CLOCKS_PER_SEC,
            (double)cpu_time[CP_NICE] / CLOCKS_PER_SEC,
            (double)cpu_time[CP_SYS] / CLOCKS_PER_SEC,
            (double)cpu_time[CP_IDLE] / CLOCKS_PER_SEC,
            (double)cpu_time[CP_INTR] / CLOCKS_PER_SEC);
        if (!py_cputime)
            goto error;
        if (PyList_Append(py_retlist, py_cputime))
            goto error;
        Py_DECREF(py_cputime);
    }

    return py_retlist;

error:
    Py_XDECREF(py_cputime);
    Py_DECREF(py_retlist);
    return NULL;
}


PyObject *
psutil_disk_io_counters(PyObject *self, PyObject *args) {
    int i, dk_ndrive, mib[3];
    size_t len;
    struct diskstats *stats;

    PyObject *py_retdict = PyDict_New();
    PyObject *py_disk_info = NULL;
    if (py_retdict == NULL)
        return NULL;

    mib[0] = CTL_HW;
    mib[1] = HW_DISKSTATS;
    len = 0;
    if (sysctl(mib, 2, NULL, &len, NULL, 0) < 0) {
        warn("can't get hw.diskstats size");
        PyErr_SetFromErrno(PyExc_OSError);
        goto error;
    }
    dk_ndrive = (int)(len / sizeof(struct diskstats));

    stats = malloc(len);
    if (stats == NULL) {
        warn("can't malloc");
        PyErr_NoMemory();
        goto error;
    }
    if (sysctl(mib, 2, stats, &len, NULL, 0) < 0 ) {
        warn("could not read hw.diskstats");
        PyErr_SetFromErrno(PyExc_OSError);
        goto error;
    }

    for (i = 0; i < dk_ndrive; i++) {
        py_disk_info = Py_BuildValue(
            "(KKKK)",
            stats[i].ds_rxfer,  // num reads
            stats[i].ds_wxfer,  // num writes
            stats[i].ds_rbytes,  // read bytes
            stats[i].ds_wbytes  // write bytes
        );
        if (!py_disk_info)
            goto error;
        if (PyDict_SetItemString(py_retdict, stats[i].ds_name, py_disk_info))
            goto error;
        Py_DECREF(py_disk_info);
    }

    free(stats);
    return py_retdict;

error:
    Py_XDECREF(py_disk_info);
    Py_DECREF(py_retdict);
    if (stats != NULL)
        free(stats);
    return NULL;
}


PyObject *
<<<<<<< HEAD
psutil_sysinfo(PyObject *self, PyObject *args) {
    int maxfiles, maxprocs, maxthreads, nfiles, nthreads;
    int mib[2];
    size_t len;

    // max open files
    mib[0] = CTL_KERN;
    mib[1] = KERN_MAXFILES;
    len = sizeof(maxfiles);
    if (sysctl(&mib, 2, &maxfiles, &len, NULL, 0) == -1)
        goto error;

    // max processes
    mib[0] = CTL_KERN;
    mib[1] = KERN_MAXPROC;
    len = sizeof(maxprocs);
    if (sysctl(&mib, 2, &maxprocs, &len, NULL, 0) == -1)
        goto error;

    // max threads
    mib[0] = CTL_KERN;
    mib[1] = KERN_MAXTHREAD;
    len = sizeof(maxprocs);
    if (sysctl(&mib, 2, &maxthreads, &len, NULL, 0) == -1)
        goto error;

    // open files
    mib[0] = CTL_KERN;
    mib[1] = KERN_NFILES;
    len = sizeof(nfiles);
    if (sysctl(&mib, 2, &nfiles, &len, NULL, 0) == -1)
        goto error;

    // num running threads
    mib[0] = CTL_KERN;
    mib[1] = KERN_NTHREADS;
    len = sizeof(nfiles);
    if (sysctl(&mib, 2, &nthreads, &len, NULL, 0) == -1)
        goto error;

    return Py_BuildValue(
        "iiiii", maxfiles, maxprocs, maxthreads, nfiles, nthreads);

error:
    PyErr_SetFromErrno(PyExc_OSError);
    return NULL;
=======
psutil_cpu_stats(PyObject *self, PyObject *args) {
    size_t size;
    struct uvmexp uv;
    int uvmexp_mib[] = {CTL_VM, VM_UVMEXP};

    size = sizeof(uv);
    if (sysctl(uvmexp_mib, 2, &uv, &size, NULL, 0) < 0) {
        PyErr_SetFromErrno(PyExc_OSError);
        return NULL;
    }

    return Py_BuildValue(
        "IIIIIII",
        uv.swtch,  // ctx switches
        uv.intrs,  // interrupts - XXX always 0, will be determined via /proc
        uv.softs,  // soft interrupts
        uv.syscalls,  // syscalls - XXX always 0
        uv.traps,  // traps
        uv.faults,  // faults
        uv.forks  // forks
    );
>>>>>>> c1d09f90
}<|MERGE_RESOLUTION|>--- conflicted
+++ resolved
@@ -799,7 +799,6 @@
 
 
 PyObject *
-<<<<<<< HEAD
 psutil_sysinfo(PyObject *self, PyObject *args) {
     int maxfiles, maxprocs, maxthreads, nfiles, nthreads;
     int mib[2];
@@ -846,7 +845,10 @@
 error:
     PyErr_SetFromErrno(PyExc_OSError);
     return NULL;
-=======
+}
+
+
+PyObject *
 psutil_cpu_stats(PyObject *self, PyObject *args) {
     size_t size;
     struct uvmexp uv;
@@ -868,5 +870,4 @@
         uv.faults,  // faults
         uv.forks  // forks
     );
->>>>>>> c1d09f90
 }