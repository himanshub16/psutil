/*
 * Copyright (c) 2009, Jay Loden, Giampaolo Rodola'. All rights reserved.
 * Use of this source code is governed by a BSD-style license that can be
 * found in the LICENSE file.
 *
 * Helper functions related to fetching process information.
 * Used by _psutil_bsd module methods.
 */

#include <Python.h>
#include <assert.h>
#include <errno.h>
#include <stdlib.h>
#include <stdio.h>
#include <string.h>
#include <sys/types.h>
#include <sys/sysctl.h>
#include <sys/param.h>
#include <sys/user.h>
#include <sys/proc.h>
#include <signal.h>
#include <fcntl.h>
#include <sys/vmmeter.h>  // needed for vmtotal struct
#include <devstat.h>  // for swap mem
#include <libutil.h>  // process open files, shared libs (kinfo_getvmmap), cwd
#include <sys/cpuset.h>

#include "freebsd.h"
#include "../../_psutil_common.h"


#define PSUTIL_TV2DOUBLE(t)    ((t).tv_sec + (t).tv_usec / 1000000.0)
#define PSUTIL_BT2MSEC(bt) (bt.sec * 1000 + (((uint64_t) 1000000000 * (uint32_t) \
        (bt.frac >> 32) ) >> 32 ) / 1000000)
#ifndef _PATH_DEVNULL
#define _PATH_DEVNULL "/dev/null"
#endif


// ============================================================================
// Utility functions
// ============================================================================


int
psutil_kinfo_proc(const pid_t pid, struct kinfo_proc *proc) {
    // Fills a kinfo_proc struct based on process pid.
    int mib[4];
    size_t size;
    mib[0] = CTL_KERN;
    mib[1] = KERN_PROC;
    mib[2] = KERN_PROC_PID;
    mib[3] = pid;

    size = sizeof(struct kinfo_proc);
    if (sysctl((int *)mib, 4, proc, &size, NULL, 0) == -1) {
        PyErr_SetFromErrno(PyExc_OSError);
        return -1;
    }

    // sysctl stores 0 in the size if we can't find the process information.
    if (size == 0) {
        NoSuchProcess();
        return -1;
    }
    return 0;
}


int
psutil_raise_ad_or_nsp(long pid) {
    // Set exception to AccessDenied if pid exists else NoSuchProcess.
    int ret;
    ret = psutil_pid_exists(pid);
    if (ret == 0)
        NoSuchProcess();
    else if (ret == 1)
        AccessDenied();
    return ret;
}


// remove spaces from string
static void psutil_remove_spaces(char *str) {
    char *p1 = str;
    char *p2 = str;
    do
        while (*p2 == ' ')
            p2++;
    while ((*p1++ = *p2++));
}


// ============================================================================
// APIS
// ============================================================================

int
psutil_get_proc_list(struct kinfo_proc **procList, size_t *procCount) {
    // Returns a list of all BSD processes on the system.  This routine
    // allocates the list and puts it in *procList and a count of the
    // number of entries in *procCount.  You are responsible for freeing
    // this list (use "free" from System framework).
    // On success, the function returns 0.
    // On error, the function returns a BSD errno value.
    int err;
    struct kinfo_proc *result;
    int done;
    static const int name[] = { CTL_KERN, KERN_PROC, KERN_PROC_PROC, 0 };
    // Declaring name as const requires us to cast it when passing it to
    // sysctl because the prototype doesn't include the const modifier.
    size_t              length;

    assert( procList != NULL);
    assert(*procList == NULL);
    assert(procCount != NULL);

    *procCount = 0;

    /*
     * We start by calling sysctl with result == NULL and length == 0.
     * That will succeed, and set length to the appropriate length.
     * We then allocate a buffer of that size and call sysctl again
     * with that buffer.  If that succeeds, we're done.  If that fails
     * with ENOMEM, we have to throw away our buffer and loop.  Note
     * that the loop causes use to call sysctl with NULL again; this
     * is necessary because the ENOMEM failure case sets length to
     * the amount of data returned, not the amount of data that
     * could have been returned.
     */
    result = NULL;
    done = 0;
    do {
        assert(result == NULL);
        // Call sysctl with a NULL buffer.
        length = 0;
        err = sysctl((int *)name, (sizeof(name) / sizeof(*name)) - 1,
                     NULL, &length, NULL, 0);
        if (err == -1)
            err = errno;

        // Allocate an appropriately sized buffer based on the results
        // from the previous call.
        if (err == 0) {
            result = malloc(length);
            if (result == NULL)
                err = ENOMEM;
        }

        // Call sysctl again with the new buffer.  If we get an ENOMEM
        // error, toss away our buffer and start again.
        if (err == 0) {
            err = sysctl((int *) name, (sizeof(name) / sizeof(*name)) - 1,
                         result, &length, NULL, 0);
            if (err == -1)
                err = errno;
            if (err == 0) {
                done = 1;
            }
            else if (err == ENOMEM) {
                assert(result != NULL);
                free(result);
                result = NULL;
                err = 0;
            }
        }
    } while (err == 0 && ! done);

    // Clean up and establish post conditions.
    if (err != 0 && result != NULL) {
        free(result);
        result = NULL;
    }

    *procList = result;
    *procCount = length / sizeof(struct kinfo_proc);

    assert((err == 0) == (*procList != NULL));
    return err;
}


/*
 * XXX no longer used; it probably makese sense to remove it.
 * Borrowed from psi Python System Information project
 *
 * Get command arguments and environment variables.
 *
 * Based on code from ps.
 *
 * Returns:
 *      0 for success;
 *      -1 for failure (Exception raised);
 *      1 for insufficient privileges.
 */
static char
*psutil_get_cmd_args(long pid, size_t *argsize) {
    int mib[4], argmax;
    size_t size = sizeof(argmax);
    char *procargs = NULL;

    // Get the maximum process arguments size.
    mib[0] = CTL_KERN;
    mib[1] = KERN_ARGMAX;

    size = sizeof(argmax);
    if (sysctl(mib, 2, &argmax, &size, NULL, 0) == -1)
        return NULL;

    // Allocate space for the arguments.
    procargs = (char *)malloc(argmax);
    if (procargs == NULL) {
        PyErr_NoMemory();
        return NULL;
    }

    /*
     * Make a sysctl() call to get the raw argument space of the process.
     */
    mib[0] = CTL_KERN;
    mib[1] = KERN_PROC;
    mib[2] = KERN_PROC_ARGS;
    mib[3] = pid;

    size = argmax;
    if (sysctl(mib, 4, procargs, &size, NULL, 0) == -1) {
        free(procargs);
        return NULL;       // Insufficient privileges
    }

    // return string and set the length of arguments
    *argsize = size;
    return procargs;
}


// returns the command line as a python list object
PyObject *
psutil_get_cmdline(long pid) {
    char *argstr = NULL;
    int pos = 0;
    size_t argsize = 0;
    PyObject *py_retlist = Py_BuildValue("[]");
    PyObject *py_arg = NULL;

    if (pid < 0)
        return py_retlist;
    argstr = psutil_get_cmd_args(pid, &argsize);
    if (argstr == NULL)
        goto error;

    // args are returned as a flattened string with \0 separators between
    // arguments add each string to the list then step forward to the next
    // separator
    if (argsize > 0) {
        while (pos < argsize) {
#if PY_MAJOR_VERSION >= 3
            py_arg = PyUnicode_DecodeFSDefault(&argstr[pos]);
#else
            py_arg = Py_BuildValue("s", &argstr[pos]);
#endif
            if (!py_arg)
                goto error;
            if (PyList_Append(py_retlist, py_arg))
                goto error;
            Py_DECREF(py_arg);
            pos = pos + strlen(&argstr[pos]) + 1;
        }
    }

    free(argstr);
    return py_retlist;

error:
    Py_XDECREF(py_arg);
    Py_DECREF(py_retlist);
    if (argstr != NULL)
        free(argstr);
    return NULL;
}


/*
 * Return 1 if PID exists in the current process list, else 0, -1
 * on error.
 * TODO: this should live in _psutil_posix.c but for some reason if I
 * move it there I get a "include undefined symbol" error.
 */
int
psutil_pid_exists(long pid) {
    int ret;
    if (pid < 0)
        return 0;
    ret = kill(pid , 0);
    if (ret == 0)
        return 1;
    else {
        if (ret == ESRCH)
            return 0;
        else if (ret == EPERM)
            return 1;
        else {
            PyErr_SetFromErrno(PyExc_OSError);
            return -1;
        }
    }
}



/*
 * Return process pathname executable.
 * Thanks to Robert N. M. Watson:
 * http://fxr.googlebit.com/source/usr.bin/procstat/procstat_bin.c?v=8-CURRENT
 */
PyObject *
psutil_proc_exe(PyObject *self, PyObject *args) {
    long pid;
    char pathname[PATH_MAX];
    int error;
    int mib[4];
    int ret;
    size_t size;
    const char *encoding_errs;

    if (! PyArg_ParseTuple(args, "l", &pid))
        return NULL;

    mib[0] = CTL_KERN;
    mib[1] = KERN_PROC;
    mib[2] = KERN_PROC_PATHNAME;
    mib[3] = pid;

    size = sizeof(pathname);
    error = sysctl(mib, 4, pathname, &size, NULL, 0);
    if (error == -1) {
        PyErr_SetFromErrno(PyExc_OSError);
        return NULL;
    }
    if (size == 0 || strlen(pathname) == 0) {
        ret = psutil_pid_exists(pid);
        if (ret == -1)
            return NULL;
        else if (ret == 0)
            return NoSuchProcess();
        else
            strcpy(pathname, "");
    }

#if PY_MAJOR_VERSION >= 3
    return PyUnicode_DecodeFSDefault(pathname);
#else
    return Py_BuildValue("s", pathname);
#endif

}


PyObject *
psutil_proc_num_threads(PyObject *self, PyObject *args) {
    // Return number of threads used by process as a Python integer.
    long pid;
    struct kinfo_proc kp;
    if (! PyArg_ParseTuple(args, "l", &pid))
        return NULL;
    if (psutil_kinfo_proc(pid, &kp) == -1)
        return NULL;
    return Py_BuildValue("l", (long)kp.ki_numthreads);
}


PyObject *
psutil_proc_threads(PyObject *self, PyObject *args) {
    // Retrieves all threads used by process returning a list of tuples
    // including thread id, user time and system time.
    // Thanks to Robert N. M. Watson:
    // http://fxr.googlebit.com/source/usr.bin/procstat/
    //     procstat_threads.c?v=8-CURRENT
    long pid;
    int mib[4];
    struct kinfo_proc *kip = NULL;
    struct kinfo_proc *kipp = NULL;
    int error;
    unsigned int i;
    size_t size;
    PyObject *py_retlist = PyList_New(0);
    PyObject *py_tuple = NULL;

    if (py_retlist == NULL)
        return NULL;
    if (! PyArg_ParseTuple(args, "l", &pid))
        goto error;

    // we need to re-query for thread information, so don't use *kipp
    mib[0] = CTL_KERN;
    mib[1] = KERN_PROC;
    mib[2] = KERN_PROC_PID | KERN_PROC_INC_THREAD;
    mib[3] = pid;

    size = 0;
    error = sysctl(mib, 4, NULL, &size, NULL, 0);
    if (error == -1) {
        PyErr_SetFromErrno(PyExc_OSError);
        goto error;
    }
    if (size == 0) {
        NoSuchProcess();
        goto error;
    }

    kip = malloc(size);
    if (kip == NULL) {
        PyErr_NoMemory();
        goto error;
    }

    error = sysctl(mib, 4, kip, &size, NULL, 0);
    if (error == -1) {
        PyErr_SetFromErrno(PyExc_OSError);
        goto error;
    }
    if (size == 0) {
        NoSuchProcess();
        goto error;
    }

    for (i = 0; i < size / sizeof(*kipp); i++) {
        kipp = &kip[i];
        py_tuple = Py_BuildValue("Idd",
                                 kipp->ki_tid,
                                 PSUTIL_TV2DOUBLE(kipp->ki_rusage.ru_utime),
                                 PSUTIL_TV2DOUBLE(kipp->ki_rusage.ru_stime));
        if (py_tuple == NULL)
            goto error;
        if (PyList_Append(py_retlist, py_tuple))
            goto error;
        Py_DECREF(py_tuple);
    }
    free(kip);
    return py_retlist;

error:
    Py_XDECREF(py_tuple);
    Py_DECREF(py_retlist);
    if (kip != NULL)
        free(kip);
    return NULL;
}


PyObject *
psutil_cpu_count_phys(PyObject *self, PyObject *args) {
    // Return an XML string from which we'll determine the number of
    // physical CPU cores in the system.
    void *topology = NULL;
    size_t size = 0;
    PyObject *py_str;

    if (sysctlbyname("kern.sched.topology_spec", NULL, &size, NULL, 0))
        goto error;

    topology = malloc(size);
    if (!topology) {
        PyErr_NoMemory();
        return NULL;
    }

    if (sysctlbyname("kern.sched.topology_spec", topology, &size, NULL, 0))
        goto error;

    py_str = Py_BuildValue("s", topology);
    free(topology);
    return py_str;

error:
    if (topology != NULL)
        free(topology);
    Py_RETURN_NONE;
}


/*
 * Return virtual memory usage statistics.
 */
PyObject *
psutil_virtual_mem(PyObject *self, PyObject *args) {
    unsigned long  total;
    unsigned int   active, inactive, wired, cached, free;
    size_t         size = sizeof(total);
    struct vmtotal vm;
    int            mib[] = {CTL_VM, VM_METER};
    long           pagesize = getpagesize();
#if __FreeBSD_version > 702101
    long buffers;
#else
    int buffers;
#endif
    size_t buffers_size = sizeof(buffers);

    if (sysctlbyname("hw.physmem", &total, &size, NULL, 0))
        goto error;
    if (sysctlbyname("vm.stats.vm.v_active_count", &active, &size, NULL, 0))
        goto error;
    if (sysctlbyname("vm.stats.vm.v_inactive_count",
                     &inactive, &size, NULL, 0))
        goto error;
    if (sysctlbyname("vm.stats.vm.v_wire_count", &wired, &size, NULL, 0))
        goto error;
    if (sysctlbyname("vm.stats.vm.v_cache_count", &cached, &size, NULL, 0))
        goto error;
    if (sysctlbyname("vm.stats.vm.v_free_count", &free, &size, NULL, 0))
        goto error;
    if (sysctlbyname("vfs.bufspace", &buffers, &buffers_size, NULL, 0))
        goto error;

    size = sizeof(vm);
    if (sysctl(mib, 2, &vm, &size, NULL, 0) != 0)
        goto error;

    return Py_BuildValue("KKKKKKKK",
        (unsigned long long) total,
        (unsigned long long) free     * pagesize,
        (unsigned long long) active   * pagesize,
        (unsigned long long) inactive * pagesize,
        (unsigned long long) wired    * pagesize,
        (unsigned long long) cached   * pagesize,
        (unsigned long long) buffers,
        (unsigned long long) (vm.t_vmshr + vm.t_rmshr) * pagesize  // shared
    );

error:
    PyErr_SetFromErrno(PyExc_OSError);
    return NULL;
}


PyObject *
psutil_swap_mem(PyObject *self, PyObject *args) {
    // Return swap memory stats (see 'swapinfo' cmdline tool)
    kvm_t *kd;
    struct kvm_swap kvmsw[1];
    unsigned int swapin, swapout, nodein, nodeout;
    size_t size = sizeof(unsigned int);

    kd = kvm_open(NULL, _PATH_DEVNULL, NULL, O_RDONLY, "kvm_open failed");
    if (kd == NULL) {
        PyErr_SetString(PyExc_RuntimeError, "kvm_open failed");
        return NULL;
    }

    if (kvm_getswapinfo(kd, kvmsw, 1, 0) < 0) {
        kvm_close(kd);
        PyErr_SetString(PyExc_RuntimeError, "kvm_getswapinfo failed");
        return NULL;
    }

    kvm_close(kd);

    if (sysctlbyname("vm.stats.vm.v_swapin", &swapin, &size, NULL, 0) == -1)
        goto sbn_error;
    if (sysctlbyname("vm.stats.vm.v_swapout", &swapout, &size, NULL, 0) == -1)
        goto sbn_error;
    if (sysctlbyname("vm.stats.vm.v_vnodein", &nodein, &size, NULL, 0) == -1)
        goto sbn_error;
    if (sysctlbyname("vm.stats.vm.v_vnodeout", &nodeout, &size, NULL, 0) == -1)
        goto sbn_error;

    return Py_BuildValue("(iiiII)",
                         kvmsw[0].ksw_total,                     // total
                         kvmsw[0].ksw_used,                      // used
                         kvmsw[0].ksw_total - kvmsw[0].ksw_used, // free
                         swapin + swapout,                       // swap in
                         nodein + nodeout);                      // swap out

sbn_error:
    PyErr_SetFromErrno(PyExc_OSError);
    return NULL;
}


#if defined(__FreeBSD_version) && __FreeBSD_version >= 800000
PyObject *
psutil_proc_cwd(PyObject *self, PyObject *args) {
    long pid;
    struct kinfo_file *freep = NULL;
    struct kinfo_file *kif;
    struct kinfo_proc kipp;
    const char *encoding_errs;
    PyObject *py_path = NULL;

    int i, cnt;

    if (! PyArg_ParseTuple(args, "l", &pid))
        goto error;
    if (psutil_kinfo_proc(pid, &kipp) == -1)
        goto error;

    freep = kinfo_getfile(pid, &cnt);
    if (freep == NULL) {
        psutil_raise_ad_or_nsp(pid);
        goto error;
    }

    for (i = 0; i < cnt; i++) {
        kif = &freep[i];
        if (kif->kf_fd == KF_FD_TYPE_CWD) {
#if PY_MAJOR_VERSION >= 3
            py_path = PyUnicode_DecodeFSDefault(kif->kf_path);
#else
            py_path = Py_BuildValue("s", kif->kf_path);
#endif
            if (!py_path)
                goto error;
            break;
        }
    }
    /*
     * For lower pids it seems we can't retrieve any information
     * (lsof can't do that it either).  Since this happens even
     * as root we return an empty string instead of AccessDenied.
     */
    if (py_path == NULL)
        py_path = Py_BuildValue("s", "");
    free(freep);
    return py_path;

error:
    Py_XDECREF(py_path);
    if (freep != NULL)
        free(freep);
    return NULL;
}
#endif


#if defined(__FreeBSD_version) && __FreeBSD_version >= 800000
PyObject *
psutil_proc_num_fds(PyObject *self, PyObject *args) {
    long pid;
    int cnt;

    struct kinfo_file *freep;
    struct kinfo_proc kipp;

    if (! PyArg_ParseTuple(args, "l", &pid))
        return NULL;
    if (psutil_kinfo_proc(pid, &kipp) == -1)
        return NULL;

    freep = kinfo_getfile(pid, &cnt);
    if (freep == NULL) {
        psutil_raise_ad_or_nsp(pid);
        return NULL;
    }
    free(freep);

    return Py_BuildValue("i", cnt);
}
#endif


PyObject *
psutil_per_cpu_times(PyObject *self, PyObject *args) {
    static int maxcpus;
    int mib[2];
    int ncpu;
    size_t len;
    size_t size;
    int i;
    PyObject *py_retlist = PyList_New(0);
    PyObject *py_cputime = NULL;

    if (py_retlist == NULL)
        return NULL;

    // retrieve maxcpus value
    size = sizeof(maxcpus);
    if (sysctlbyname("kern.smp.maxcpus", &maxcpus, &size, NULL, 0) < 0) {
        Py_DECREF(py_retlist);
        PyErr_SetFromErrno(PyExc_OSError);
        return NULL;
    }
    long cpu_time[maxcpus][CPUSTATES];

    // retrieve the number of cpus
    mib[0] = CTL_HW;
    mib[1] = HW_NCPU;
    len = sizeof(ncpu);
    if (sysctl(mib, 2, &ncpu, &len, NULL, 0) == -1) {
        PyErr_SetFromErrno(PyExc_OSError);
        goto error;
    }

    // per-cpu info
    size = sizeof(cpu_time);
    if (sysctlbyname("kern.cp_times", &cpu_time, &size, NULL, 0) == -1) {
        PyErr_SetFromErrno(PyExc_OSError);
        goto error;
    }

    for (i = 0; i < ncpu; i++) {
        py_cputime = Py_BuildValue(
            "(ddddd)",
            (double)cpu_time[i][CP_USER] / CLOCKS_PER_SEC,
            (double)cpu_time[i][CP_NICE] / CLOCKS_PER_SEC,
            (double)cpu_time[i][CP_SYS] / CLOCKS_PER_SEC,
            (double)cpu_time[i][CP_IDLE] / CLOCKS_PER_SEC,
            (double)cpu_time[i][CP_INTR] / CLOCKS_PER_SEC);
        if (!py_cputime)
            goto error;
        if (PyList_Append(py_retlist, py_cputime))
            goto error;
        Py_DECREF(py_cputime);
    }

    return py_retlist;

error:
    Py_XDECREF(py_cputime);
    Py_DECREF(py_retlist);
    return NULL;
}


PyObject *
psutil_disk_io_counters(PyObject *self, PyObject *args) {
    int i;
    struct statinfo stats;

    PyObject *py_retdict = PyDict_New();
    PyObject *py_disk_info = NULL;

    if (py_retdict == NULL)
        return NULL;
    if (devstat_checkversion(NULL) < 0) {
        PyErr_Format(PyExc_RuntimeError, "devstat_checkversion() failed");
        goto error;
    }

    stats.dinfo = (struct devinfo *)malloc(sizeof(struct devinfo));
    if (stats.dinfo == NULL) {
        PyErr_NoMemory();
        goto error;
    }
    bzero(stats.dinfo, sizeof(struct devinfo));

    if (devstat_getdevs(NULL, &stats) == -1) {
        PyErr_Format(PyExc_RuntimeError, "devstat_getdevs() failed");
        goto error;
    }

    for (i = 0; i < stats.dinfo->numdevs; i++) {
        py_disk_info = NULL;
        struct devstat current;
        char disk_name[128];
        current = stats.dinfo->devices[i];
        snprintf(disk_name, sizeof(disk_name), "%s%d",
                 current.device_name,
                 current.unit_number);

        py_disk_info = Py_BuildValue(
            "(KKKKLLL)",
            current.operations[DEVSTAT_READ],   // no reads
            current.operations[DEVSTAT_WRITE],  // no writes
            current.bytes[DEVSTAT_READ],        // bytes read
            current.bytes[DEVSTAT_WRITE],       // bytes written
            (long long) PSUTIL_BT2MSEC(current.duration[DEVSTAT_READ]),  // r time
            (long long) PSUTIL_BT2MSEC(current.duration[DEVSTAT_WRITE]),  // w time
            (long long) PSUTIL_BT2MSEC(current.busy_time)  // busy time
        );      // finished transactions
        if (!py_disk_info)
            goto error;
        if (PyDict_SetItemString(py_retdict, disk_name, py_disk_info))
            goto error;
        Py_DECREF(py_disk_info);
    }

    if (stats.dinfo->mem_ptr)
        free(stats.dinfo->mem_ptr);
    free(stats.dinfo);
    return py_retdict;

error:
    Py_XDECREF(py_disk_info);
    Py_DECREF(py_retdict);
    if (stats.dinfo != NULL)
        free(stats.dinfo);
    return NULL;
}


PyObject *
psutil_proc_memory_maps(PyObject *self, PyObject *args) {
    // Return a list of tuples for every process memory maps.
    //'procstat' cmdline utility has been used as an example.
    long pid;
    int ptrwidth;
    int i, cnt;
    char addr[1000];
    char perms[4];
    const char *path;
    struct kinfo_proc kp;
    struct kinfo_vmentry *freep = NULL;
    struct kinfo_vmentry *kve;
    ptrwidth = 2 * sizeof(void *);
    PyObject *py_tuple = NULL;
    PyObject *py_retlist = PyList_New(0);

    if (py_retlist == NULL)
        return NULL;
    if (! PyArg_ParseTuple(args, "l", &pid))
        goto error;
    if (psutil_kinfo_proc(pid, &kp) == -1)
        goto error;

    freep = kinfo_getvmmap(pid, &cnt);
    if (freep == NULL) {
        psutil_raise_ad_or_nsp(pid);
        goto error;
    }
    for (i = 0; i < cnt; i++) {
        py_tuple = NULL;
        kve = &freep[i];
        addr[0] = '\0';
        perms[0] = '\0';
        sprintf(addr, "%#*jx-%#*jx", ptrwidth, (uintmax_t)kve->kve_start,
                ptrwidth, (uintmax_t)kve->kve_end);
        psutil_remove_spaces(addr);
        strlcat(perms, kve->kve_protection & KVME_PROT_READ ? "r" : "-",
                sizeof(perms));
        strlcat(perms, kve->kve_protection & KVME_PROT_WRITE ? "w" : "-",
                sizeof(perms));
        strlcat(perms, kve->kve_protection & KVME_PROT_EXEC ? "x" : "-",
                sizeof(perms));

        if (strlen(kve->kve_path) == 0) {
            switch (kve->kve_type) {
                case KVME_TYPE_NONE:
                    path = "[none]";
                    break;
                case KVME_TYPE_DEFAULT:
                    path = "[default]";
                    break;
                case KVME_TYPE_VNODE:
                    path = "[vnode]";
                    break;
                case KVME_TYPE_SWAP:
                    path = "[swap]";
                    break;
                case KVME_TYPE_DEVICE:
                    path = "[device]";
                    break;
                case KVME_TYPE_PHYS:
                    path = "[phys]";
                    break;
                case KVME_TYPE_DEAD:
                    path = "[dead]";
                    break;
                case KVME_TYPE_SG:
                    path = "[sg]";
                    break;
                case KVME_TYPE_UNKNOWN:
                    path = "[unknown]";
                    break;
                default:
                    path = "[?]";
                    break;
            }
        }
        else {
            path = kve->kve_path;
        }

        py_tuple = Py_BuildValue("sssiiii",
            addr,                       // "start-end" address
            perms,                      // "rwx" permissions
            path,                       // path
            kve->kve_resident,          // rss
            kve->kve_private_resident,  // private
            kve->kve_ref_count,         // ref count
            kve->kve_shadow_count);     // shadow count
        if (!py_tuple)
            goto error;
        if (PyList_Append(py_retlist, py_tuple))
            goto error;
        Py_DECREF(py_tuple);
    }
    free(freep);
    return py_retlist;

error:
    Py_XDECREF(py_tuple);
    Py_DECREF(py_retlist);
    if (freep != NULL)
        free(freep);
    return NULL;
}


PyObject*
psutil_proc_cpu_affinity_get(PyObject* self, PyObject* args) {
    // Get process CPU affinity.
    // Reference:
    // http://sources.freebsd.org/RELENG_9/src/usr.bin/cpuset/cpuset.c
    long pid;
    int ret;
    int i;
    cpuset_t mask;
    PyObject* py_retlist;
    PyObject* py_cpu_num;

    if (!PyArg_ParseTuple(args, "i", &pid))
        return NULL;
    ret = cpuset_getaffinity(CPU_LEVEL_WHICH, CPU_WHICH_PID, pid,
                             sizeof(mask), &mask);
    if (ret != 0) {
        PyErr_SetFromErrno(PyExc_OSError);
        return NULL;
    }

    py_retlist = PyList_New(0);
    if (py_retlist == NULL)
        return NULL;

    for (i = 0; i < CPU_SETSIZE; i++) {
        if (CPU_ISSET(i, &mask)) {
            py_cpu_num = Py_BuildValue("i", i);
            if (py_cpu_num == NULL)
                goto error;
            if (PyList_Append(py_retlist, py_cpu_num))
                goto error;
        }
    }

    return py_retlist;

error:
    Py_XDECREF(py_cpu_num);
    Py_DECREF(py_retlist);
    return NULL;
}


PyObject *
psutil_proc_cpu_affinity_set(PyObject *self, PyObject *args) {
    // Set process CPU affinity.
    // Reference:
    // http://sources.freebsd.org/RELENG_9/src/usr.bin/cpuset/cpuset.c
    long pid;
    int i;
    int seq_len;
    int ret;
    cpuset_t cpu_set;
    PyObject *py_cpu_set;
    PyObject *py_cpu_seq = NULL;

    if (!PyArg_ParseTuple(args, "lO", &pid, &py_cpu_set))
        return NULL;

    py_cpu_seq = PySequence_Fast(py_cpu_set, "expected a sequence or integer");
    if (!py_cpu_seq)
        return NULL;
    seq_len = PySequence_Fast_GET_SIZE(py_cpu_seq);

    // calculate the mask
    CPU_ZERO(&cpu_set);
    for (i = 0; i < seq_len; i++) {
        PyObject *item = PySequence_Fast_GET_ITEM(py_cpu_seq, i);
#if PY_MAJOR_VERSION >= 3
        long value = PyLong_AsLong(item);
#else
        long value = PyInt_AsLong(item);
#endif
        if (value == -1 || PyErr_Occurred())
            goto error;
        CPU_SET(value, &cpu_set);
    }

    // set affinity
    ret = cpuset_setaffinity(CPU_LEVEL_WHICH, CPU_WHICH_PID, pid,
                             sizeof(cpu_set), &cpu_set);
    if (ret != 0) {
        PyErr_SetFromErrno(PyExc_OSError);
        goto error;
    }

    Py_DECREF(py_cpu_seq);
    Py_RETURN_NONE;

error:
    if (py_cpu_seq != NULL)
        Py_DECREF(py_cpu_seq);
    return NULL;
}


PyObject *
<<<<<<< HEAD
psutil_sysinfo(PyObject *self, PyObject *args) {
    int maxfiles;
    int maxprocs;
    int maxpid;
    int openfiles;
    size_t size_int = sizeof(maxfiles);

    if (sysctlbyname("kern.maxfiles", &maxfiles, &size_int, NULL, 0))
        goto error;
    if (sysctlbyname("kern.maxproc", &maxprocs, &size_int, NULL, 0))
        goto error;
    if (sysctlbyname("kern.pid_max", &maxpid, &size_int, NULL, 0))
        goto error;
    if (sysctlbyname("kern.openfiles", &openfiles, &size_int, NULL, 0))
        goto error;

    return Py_BuildValue("iiii", maxfiles, maxprocs, maxpid, openfiles);
=======
psutil_cpu_stats(PyObject *self, PyObject *args) {
    unsigned int v_soft;
    unsigned int v_intr;
    unsigned int v_syscall;
    unsigned int v_trap;
    unsigned int v_swtch;
    size_t size = sizeof(v_soft);

    if (sysctlbyname("vm.stats.sys.v_soft", &v_soft, &size, NULL, 0))
        goto error;
    if (sysctlbyname("vm.stats.sys.v_intr", &v_intr, &size, NULL, 0))
        goto error;
    if (sysctlbyname("vm.stats.sys.v_syscall", &v_syscall, &size, NULL, 0))
        goto error;
    if (sysctlbyname("vm.stats.sys.v_trap", &v_trap, &size, NULL, 0))
        goto error;
    if (sysctlbyname("vm.stats.sys.v_swtch", &v_swtch, &size, NULL, 0))
        goto error;

    return Py_BuildValue(
        "IIIII",
        v_swtch,  // ctx switches
        v_intr,  // interrupts
        v_soft,  // software interrupts
        v_syscall,  // syscalls
        v_trap  // traps
    );
>>>>>>> c1d09f90

error:
    PyErr_SetFromErrno(PyExc_OSError);
    return NULL;
}<|MERGE_RESOLUTION|>--- conflicted
+++ resolved
@@ -995,7 +995,6 @@
 
 
 PyObject *
-<<<<<<< HEAD
 psutil_sysinfo(PyObject *self, PyObject *args) {
     int maxfiles;
     int maxprocs;
@@ -1013,7 +1012,10 @@
         goto error;
 
     return Py_BuildValue("iiii", maxfiles, maxprocs, maxpid, openfiles);
-=======
+}
+
+
+PyObject *
 psutil_cpu_stats(PyObject *self, PyObject *args) {
     unsigned int v_soft;
     unsigned int v_intr;
@@ -1041,7 +1043,6 @@
         v_syscall,  // syscalls
         v_trap  // traps
     );
->>>>>>> c1d09f90
 
 error:
     PyErr_SetFromErrno(PyExc_OSError);
