--- conflicted
+++ resolved
@@ -169,6 +169,10 @@
      'private_clean', 'private_dirty', 'referenced', 'anonymous', 'swap'])
 pmmap_ext = namedtuple(
     'pmmap_ext', 'addr perms ' + ' '.join(pmmap_grouped._fields))
+ssysinfo = namedtuple(
+    'ssysinfo', ['ctx_switches', 'interrupts', 'procs_running',
+                 'procs_blocked', 'open_files', 'max_files', 'max_threads',
+                 'max_pid'])
 
 
 # =====================================================================
@@ -288,20 +292,12 @@
 # =====================================================================
 
 
-<<<<<<< HEAD
-ssysinfo = namedtuple(
-    'ssysinfo', ['ctx_switches', 'interrupts', 'procs_running',
-                 'procs_blocked', 'open_files', 'max_files', 'max_threads',
-                 'max_pid'])
-
-=======
 def calculate_avail_vmem(mems):
     """Fallback for kernels < 3.14 where /proc/meminfo does not provide
     "MemAvailable:" column (see: https://blog.famzah.net/2014/09/24/).
     This code reimplements the algorithm outlined here:
     https://git.kernel.org/cgit/linux/kernel/git/torvalds/linux.git/
         commit/?id=34e431b0ae398fc54ea69ff85ec700722c9da773
->>>>>>> c1d09f90
 
     XXX: on recent kernels this calculation differs by ~1.5% than
     "MemAvailable:" as it's calculated slightly differently, see:
@@ -613,43 +609,6 @@
     return _common.scpustats(
         ctx_switches, interrupts, soft_interrupts, syscalls)
 
-<<<<<<< HEAD
-def sysinfo():
-    """Generic system info."""
-    procfs = get_procfs_path()
-    with open_binary('%s/sys/fs/file-nr' % procfs) as f:
-        data = f.read()
-    open_files, _, max_files = data.split()
-    open_files = int(open_files)
-    max_files = int(max_files)
-    with open_binary('%s/sys/kernel/threads-max' % procfs) as f:
-        max_threads = int(f.read())
-    with open_binary('%s/sys/kernel/pid_max' % procfs) as f:
-        max_pid = int(f.read())
-    with open_binary('%s/stat' % procfs) as f:
-        ctx_switches = None
-        procs_running = None
-        procs_blocked = None
-        interrupts = None
-        for line in f:
-            if line.startswith(b'ctxt'):
-                ctx_switches = int(line.split()[1])
-            elif line.startswith(b'procs_running'):
-                procs_running = int(line.split()[1])
-            elif line.startswith(b'procs_blocked'):
-                procs_blocked = int(line.split()[1])
-            elif line.startswith(b'intr'):
-                interrupts = int(line.split()[1])
-            if ctx_switches is not None and procs_running is not None and \
-                    procs_blocked is not None and interrupts is not None:
-                break
-    return ssysinfo(ctx_switches, interrupts, procs_running, procs_blocked,
-                    open_files, max_files, max_threads, max_pid)
-
-
-# --- processes
-=======
->>>>>>> c1d09f90
 
 # =====================================================================
 # --- network
@@ -1087,6 +1046,39 @@
             "line 'btime' not found in %s/stat" % get_procfs_path())
 
 
+def sysinfo():
+    """Generic system info."""
+    procfs = get_procfs_path()
+    with open_binary('%s/sys/fs/file-nr' % procfs) as f:
+        data = f.read()
+    open_files, _, max_files = data.split()
+    open_files = int(open_files)
+    max_files = int(max_files)
+    with open_binary('%s/sys/kernel/threads-max' % procfs) as f:
+        max_threads = int(f.read())
+    with open_binary('%s/sys/kernel/pid_max' % procfs) as f:
+        max_pid = int(f.read())
+    with open_binary('%s/stat' % procfs) as f:
+        ctx_switches = None
+        procs_running = None
+        procs_blocked = None
+        interrupts = None
+        for line in f:
+            if line.startswith(b'ctxt'):
+                ctx_switches = int(line.split()[1])
+            elif line.startswith(b'procs_running'):
+                procs_running = int(line.split()[1])
+            elif line.startswith(b'procs_blocked'):
+                procs_blocked = int(line.split()[1])
+            elif line.startswith(b'intr'):
+                interrupts = int(line.split()[1])
+            if ctx_switches is not None and procs_running is not None and \
+                    procs_blocked is not None and interrupts is not None:
+                break
+    return ssysinfo(ctx_switches, interrupts, procs_running, procs_blocked,
+                    open_files, max_files, max_threads, max_pid)
+
+
 # =====================================================================
 # --- processes
 # =====================================================================
