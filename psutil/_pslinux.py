--- conflicted
+++ resolved
@@ -1065,9 +1065,9 @@
                 if not PY3 and not isinstance(value, (int, long)):
                     msg = "value argument is not an integer (gor %r)" % value
                     raise TypeError(msg)
-                if not 0 <= value <= 8:
+                if not 0 <= value <= 7:
                     raise ValueError(
-                        "value argument range expected is between 0 and 8")
+                        "value argument range expected is between 0 and 7")
 
             if ioclass in (IOPRIO_CLASS_NONE, None):
                 if value:
@@ -1087,16 +1087,9 @@
                     # TODO: add comment explaining why this is 4 (?)
                     value = 4
             else:
-<<<<<<< HEAD
                 # otherwise we would get OSError(EVINAL)
                 raise ValueError("invalid ioclass argument %r" % ioclass)
 
-=======
-                value = 0
-            if not 0 <= value <= 7:
-                raise ValueError(
-                    "value argument range expected is between 0 and 7")
->>>>>>> 4f85b03a
             return cext.proc_ioprio_set(self.pid, ioclass, value)
 
     if HAS_PRLIMIT:
