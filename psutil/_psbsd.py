--- conflicted
+++ resolved
@@ -125,7 +125,6 @@
     sdiskio = namedtuple('sdiskio', ['read_count', 'write_count',
                                      'read_bytes', 'write_bytes'])
 
-<<<<<<< HEAD
 if FREEBSD:
     ssysinfo = namedtuple(
         'ssysinfo', ['max_files', 'max_procs', 'max_pid', 'open_files'])
@@ -138,16 +137,12 @@
         'ssysinfo', ['max_files', 'max_procs', 'ctx_switches', 'interrupts'])
 
 
-# set later from __init__.py
-=======
-
 # =====================================================================
 # --- exceptions
 # =====================================================================
 
 
 # these get overwritten on "import psutil" from the __init__.py file
->>>>>>> c1d09f90
 NoSuchProcess = None
 ZombieProcess = None
 AccessDenied = None
