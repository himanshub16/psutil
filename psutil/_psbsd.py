# Copyright (c) 2009, Giampaolo Rodola'. All rights reserved.
# Use of this source code is governed by a BSD-style license that can be
# found in the LICENSE file.

"""FreeBSD, OpenBSD and NetBSD platforms implementation."""

import contextlib
import errno
import functools
import os
import xml.etree.ElementTree as ET
from collections import namedtuple

from . import _common
from . import _psposix
from . import _psutil_bsd as cext
from . import _psutil_posix as cext_posix
from ._common import conn_tmap
from ._common import FREEBSD
from ._common import NETBSD
from ._common import OPENBSD
from ._common import sockfam_to_enum
from ._common import socktype_to_enum
from ._common import usage_percent
from ._compat import which

__extra__all__ = []

# --- constants

if FREEBSD:
    PROC_STATUSES = {
        cext.SIDL: _common.STATUS_IDLE,
        cext.SRUN: _common.STATUS_RUNNING,
        cext.SSLEEP: _common.STATUS_SLEEPING,
        cext.SSTOP: _common.STATUS_STOPPED,
        cext.SZOMB: _common.STATUS_ZOMBIE,
        cext.SWAIT: _common.STATUS_WAITING,
        cext.SLOCK: _common.STATUS_LOCKED,
    }
elif OPENBSD or NETBSD:
    PROC_STATUSES = {
        cext.SIDL: _common.STATUS_IDLE,
        cext.SSLEEP: _common.STATUS_SLEEPING,
        cext.SSTOP: _common.STATUS_STOPPED,
        # According to /usr/include/sys/proc.h SZOMB is unused.
        # test_zombie_process() shows that SDEAD is the right
        # equivalent. Also it appears there's no equivalent of
        # psutil.STATUS_DEAD. SDEAD really means STATUS_ZOMBIE.
        # cext.SZOMB: _common.STATUS_ZOMBIE,
        cext.SDEAD: _common.STATUS_ZOMBIE,
        cext.SZOMB: _common.STATUS_ZOMBIE,
        # From http://www.eecs.harvard.edu/~margo/cs161/videos/proc.h.txt
        # OpenBSD has SRUN and SONPROC: SRUN indicates that a process
        # is runnable but *not* yet running, i.e. is on a run queue.
        # SONPROC indicates that the process is actually executing on
        # a CPU, i.e. it is no longer on a run queue.
        # As such we'll map SRUN to STATUS_WAKING and SONPROC to
        # STATUS_RUNNING
        cext.SRUN: _common.STATUS_WAKING,
        cext.SONPROC: _common.STATUS_RUNNING,
    }
elif NETBSD:
    PROC_STATUSES = {
        cext.SIDL: _common.STATUS_IDLE,
        cext.SACTIVE: _common.STATUS_RUNNING,
        cext.SDYING: _common.STATUS_ZOMBIE,
        cext.SSTOP: _common.STATUS_STOPPED,
        cext.SZOMB: _common.STATUS_ZOMBIE,
        cext.SDEAD: _common.STATUS_DEAD,
        cext.SSUSPENDED: _common.STATUS_SUSPENDED,  # unique to NetBSD
    }

TCP_STATUSES = {
    cext.TCPS_ESTABLISHED: _common.CONN_ESTABLISHED,
    cext.TCPS_SYN_SENT: _common.CONN_SYN_SENT,
    cext.TCPS_SYN_RECEIVED: _common.CONN_SYN_RECV,
    cext.TCPS_FIN_WAIT_1: _common.CONN_FIN_WAIT1,
    cext.TCPS_FIN_WAIT_2: _common.CONN_FIN_WAIT2,
    cext.TCPS_TIME_WAIT: _common.CONN_TIME_WAIT,
    cext.TCPS_CLOSED: _common.CONN_CLOSE,
    cext.TCPS_CLOSE_WAIT: _common.CONN_CLOSE_WAIT,
    cext.TCPS_LAST_ACK: _common.CONN_LAST_ACK,
    cext.TCPS_LISTEN: _common.CONN_LISTEN,
    cext.TCPS_CLOSING: _common.CONN_CLOSING,
    cext.PSUTIL_CONN_NONE: _common.CONN_NONE,
}

if NETBSD:
    PAGESIZE = os.sysconf("SC_PAGESIZE")
else:
    PAGESIZE = os.sysconf("SC_PAGE_SIZE")
AF_LINK = cext_posix.AF_LINK

# extend base mem ntuple with BSD-specific memory metrics
svmem = namedtuple(
    'svmem', ['total', 'available', 'percent', 'used', 'free',
              'active', 'inactive', 'buffers', 'cached', 'shared', 'wired'])
scputimes = namedtuple(
    'scputimes', ['user', 'nice', 'system', 'idle', 'irq'])
pmem = namedtuple('pmem', ['rss', 'vms', 'text', 'data', 'stack'])
pfullmem = pmem
pcputimes = namedtuple('pcputimes',
                       ['user', 'system', 'children_user', 'children_system'])
pmmap_grouped = namedtuple(
    'pmmap_grouped', 'path rss, private, ref_count, shadow_count')
pmmap_ext = namedtuple(
    'pmmap_ext', 'addr, perms path rss, private, ref_count, shadow_count')
if FREEBSD:
<<<<<<< HEAD
    ssysinfo = namedtuple(
        'ssysinfo', ['max_files', 'max_procs', 'max_pid', 'open_files'])
elif OPENBSD:
    ssysinfo = namedtuple(
        'ssysinfo', ['max_files', 'max_procs', 'max_threads', 'open_files',
                     'num_threads'])
=======
    sdiskio = namedtuple('sdiskio', ['read_count', 'write_count',
                                     'read_bytes', 'write_bytes',
                                     'read_time', 'write_time',
                                     'busy_time'])
else:
    sdiskio = namedtuple('sdiskio', ['read_count', 'write_count',
                                     'read_bytes', 'write_bytes'])
>>>>>>> 0e79c637

# set later from __init__.py
NoSuchProcess = None
ZombieProcess = None
AccessDenied = None
TimeoutExpired = None


def virtual_memory():
    """System virtual memory as a namedtuple."""
    mem = cext.virtual_mem()
    total, free, active, inactive, wired, cached, buffers, shared = mem
    avail = inactive + cached + free
    used = active + wired + cached
    percent = usage_percent((total - avail), total, _round=1)
    return svmem(total, avail, percent, used, free,
                 active, inactive, buffers, cached, shared, wired)


def swap_memory():
    """System swap memory as (total, used, free, sin, sout) namedtuple."""
    pagesize = 1 if OPENBSD else PAGESIZE
    total, used, free, sin, sout = [x * pagesize for x in cext.swap_mem()]
    percent = usage_percent(used, total, _round=1)
    return _common.sswap(total, used, free, percent, sin, sout)


def cpu_times():
    """Return system per-CPU times as a namedtuple"""
    user, nice, system, idle, irq = cext.cpu_times()
    return scputimes(user, nice, system, idle, irq)


if hasattr(cext, "per_cpu_times"):
    def per_cpu_times():
        """Return system CPU times as a namedtuple"""
        ret = []
        for cpu_t in cext.per_cpu_times():
            user, nice, system, idle, irq = cpu_t
            item = scputimes(user, nice, system, idle, irq)
            ret.append(item)
        return ret
else:
    # XXX
    # Ok, this is very dirty.
    # On FreeBSD < 8 we cannot gather per-cpu information, see:
    # https://github.com/giampaolo/psutil/issues/226
    # If num cpus > 1, on first call we return single cpu times to avoid a
    # crash at psutil import time.
    # Next calls will fail with NotImplementedError
    def per_cpu_times():
        if cpu_count_logical() == 1:
            return [cpu_times()]
        if per_cpu_times.__called__:
            raise NotImplementedError("supported only starting from FreeBSD 8")
        per_cpu_times.__called__ = True
        return [cpu_times()]

    per_cpu_times.__called__ = False


def cpu_count_logical():
    """Return the number of logical CPUs in the system."""
    return cext.cpu_count_logical()


if OPENBSD or NETBSD:
    def cpu_count_physical():
        # OpenBSD and NetBSD do not implement this.
        return 1 if cpu_count_logical() == 1 else None
elif FREEBSD:
    def cpu_count_physical():
        """Return the number of physical CPUs in the system."""
        # From the C module we'll get an XML string similar to this:
        # http://manpages.ubuntu.com/manpages/precise/man4/smp.4freebsd.html
        # We may get None in case "sysctl kern.sched.topology_spec"
        # is not supported on this BSD version, in which case we'll mimic
        # os.cpu_count() and return None.
        ret = None
        s = cext.cpu_count_phys()
        if s is not None:
            # get rid of padding chars appended at the end of the string
            index = s.rfind("</groups>")
            if index != -1:
                s = s[:index + 9]
                root = ET.fromstring(s)
                try:
                    ret = len(root.findall('group/children/group/cpu')) or None
                finally:
                    # needed otherwise it will memleak
                    root.clear()
        if not ret:
            # If logical CPUs are 1 it's obvious we'll have only 1
            # physical CPU.
            if cpu_count_logical() == 1:
                return 1
        return ret


def boot_time():
    """The system boot time expressed in seconds since the epoch."""
    return cext.boot_time()


def disk_partitions(all=False):
    retlist = []
    partitions = cext.disk_partitions()
    for partition in partitions:
        device, mountpoint, fstype, opts = partition
        if device == 'none':
            device = ''
        if not all:
            if not os.path.isabs(device) or not os.path.exists(device):
                continue
        ntuple = _common.sdiskpart(device, mountpoint, fstype, opts)
        retlist.append(ntuple)
    return retlist


def users():
    retlist = []
    rawlist = cext.users()
    for item in rawlist:
        user, tty, hostname, tstamp = item
        if tty == '~':
            continue  # reboot or shutdown
        nt = _common.suser(user, tty or None, hostname, tstamp)
        retlist.append(nt)
    return retlist


def net_connections(kind):
    if OPENBSD:
        ret = []
        for pid in pids():
            try:
                cons = Process(pid).connections(kind)
            except (NoSuchProcess, ZombieProcess):
                continue
            else:
                for conn in cons:
                    conn = list(conn)
                    conn.append(pid)
                    ret.append(_common.sconn(*conn))
        return ret

    if kind not in _common.conn_tmap:
        raise ValueError("invalid %r kind argument; choose between %s"
                         % (kind, ', '.join([repr(x) for x in conn_tmap])))
    families, types = conn_tmap[kind]
    ret = set()
    rawlist = cext.net_connections()
    for item in rawlist:
        fd, fam, type, laddr, raddr, status, pid = item
        # TODO: apply filter at C level
        if fam in families and type in types:
            try:
                status = TCP_STATUSES[status]
            except KeyError:
                # XXX: Not sure why this happens. I saw this occurring
                # with IPv6 sockets opened by 'vim'. Those sockets
                # have a very short lifetime so maybe the kernel
                # can't initialize their status?
                status = TCP_STATUSES[cext.PSUTIL_CONN_NONE]
            fam = sockfam_to_enum(fam)
            type = socktype_to_enum(type)
            nt = _common.sconn(fd, fam, type, laddr, raddr, status, pid)
            ret.add(nt)
    return list(ret)


def net_if_stats():
    """Get NIC stats (isup, duplex, speed, mtu)."""
    names = net_io_counters().keys()
    ret = {}
    for name in names:
        isup, duplex, speed, mtu = cext_posix.net_if_stats(name)
        if hasattr(_common, 'NicDuplex'):
            duplex = _common.NicDuplex(duplex)
        ret[name] = _common.snicstats(isup, duplex, speed, mtu)
    return ret


<<<<<<< HEAD
def sysinfo():
    if FREEBSD:
        maxfiles, maxprocs, maxpid, files = cext.sysinfo()
        return ssysinfo(maxfiles, maxprocs, maxpid, files)
    elif OPENBSD:
        maxfiles, maxprocs, maxthreads, nfiles, nthreads = cext.sysinfo()
        return ssysinfo(maxfiles, maxprocs, maxthreads, nfiles, nthreads)
    else:
        raise RuntimeError("unknown platform")  # pragma: no cover


if OPENBSD:
=======
if OPENBSD or NETBSD:
>>>>>>> 0e79c637
    def pid_exists(pid):
        exists = _psposix.pid_exists(pid)
        if not exists:
            # We do this because _psposix.pid_exists() lies in case of
            # zombie processes.
            return pid in pids()
        else:
            return True
elif FREEBSD:
    pid_exists = _psposix.pid_exists


pids = cext.pids
disk_usage = _psposix.disk_usage
net_io_counters = cext.net_io_counters
disk_io_counters = cext.disk_io_counters
net_if_addrs = cext_posix.net_if_addrs


def wrap_exceptions(fun):
    """Decorator which translates bare OSError exceptions into
    NoSuchProcess and AccessDenied.
    """
    @functools.wraps(fun)
    def wrapper(self, *args, **kwargs):
        try:
            return fun(self, *args, **kwargs)
        except OSError as err:
            if err.errno == errno.ESRCH:
                if not pid_exists(self.pid):
                    raise NoSuchProcess(self.pid, self._name)
                else:
                    raise ZombieProcess(self.pid, self._name, self._ppid)
            if err.errno in (errno.EPERM, errno.EACCES):
                raise AccessDenied(self.pid, self._name)
            raise
    return wrapper


@contextlib.contextmanager
def wrap_exceptions_procfs(inst):
    try:
        yield
    except EnvironmentError as err:
        # ENOENT (no such file or directory) gets raised on open().
        # ESRCH (no such process) can get raised on read() if
        # process is gone in meantime.
        if err.errno in (errno.ENOENT, errno.ESRCH):
            if not pid_exists(inst.pid):
                raise NoSuchProcess(inst.pid, inst._name)
            else:
                raise ZombieProcess(inst.pid, inst._name, inst._ppid)
        if err.errno in (errno.EPERM, errno.EACCES):
            raise AccessDenied(inst.pid, inst._name)
        raise


class Process(object):
    """Wrapper class around underlying C implementation."""

    __slots__ = ["pid", "_name", "_ppid"]

    def __init__(self, pid):
        self.pid = pid
        self._name = None
        self._ppid = None

    @wrap_exceptions
    def name(self):
        return cext.proc_name(self.pid)

    @wrap_exceptions
    def exe(self):
        if hasattr(cext, "proc_exe"):
            # FreeBSD
            return cext.proc_exe(self.pid)
        elif NETBSD:
            if self.pid == 0:
                # /proc/0 dir exists but /proc/0/exe doesn't
                return ""
            with wrap_exceptions_procfs(self):
                return os.readlink("/proc/%s/exe" % self.pid)
        else:
<<<<<<< HEAD
            # OpenBSD:
            # exe cannot be determined on OpenBSD; references:
=======
            # OpenBSD: exe cannot be determined; references:
>>>>>>> 0e79c637
            # https://chromium.googlesource.com/chromium/src/base/+/
            #     master/base_paths_posix.cc
            # We try our best guess by using which against the first
            # cmdline arg (may return None).
            cmdline = self.cmdline()
            if cmdline:
                return which(cmdline[0])
            else:
                return ""

    @wrap_exceptions
    def cmdline(self):
        if OPENBSD and self.pid == 0:
            return None  # ...else it crashes
        elif NETBSD:
            # XXX - most of the times the underlying sysctl() call on Net
            # and Open BSD returns a truncated string.
            # Also /proc/pid/cmdline behaves the same so it looks
            # like this is a kernel bug.
            try:
                return cext.proc_cmdline(self.pid)
            except OSError as err:
                if err.errno == errno.EINVAL:
                    if not pid_exists(self.pid):
                        raise NoSuchProcess(self.pid, self._name)
                    else:
                        raise ZombieProcess(self.pid, self._name, self._ppid)
                else:
                    raise
        else:
            return cext.proc_cmdline(self.pid)

    @wrap_exceptions
    def terminal(self):
        tty_nr = cext.proc_tty_nr(self.pid)
        tmap = _psposix._get_terminal_map()
        try:
            return tmap[tty_nr]
        except KeyError:
            return None

    @wrap_exceptions
    def ppid(self):
        return cext.proc_ppid(self.pid)

    @wrap_exceptions
    def uids(self):
        real, effective, saved = cext.proc_uids(self.pid)
        return _common.puids(real, effective, saved)

    @wrap_exceptions
    def gids(self):
        real, effective, saved = cext.proc_gids(self.pid)
        return _common.pgids(real, effective, saved)

    @wrap_exceptions
    def cpu_times(self):
        return _common.pcputimes(*cext.proc_cpu_times(self.pid))

    @wrap_exceptions
    def memory_info(self):
        return pmem(*cext.proc_memory_info(self.pid))

    memory_full_info = memory_info

    @wrap_exceptions
    def create_time(self):
        return cext.proc_create_time(self.pid)

    @wrap_exceptions
    def num_threads(self):
        if hasattr(cext, "proc_num_threads"):
            # FreeBSD
            return cext.proc_num_threads(self.pid)
        else:
            return len(self.threads())

    @wrap_exceptions
    def num_ctx_switches(self):
        return _common.pctxsw(*cext.proc_num_ctx_switches(self.pid))

    @wrap_exceptions
    def threads(self):
        # Note: on OpenSBD this (/dev/mem) requires root access.
        rawlist = cext.proc_threads(self.pid)
        retlist = []
        for thread_id, utime, stime in rawlist:
            ntuple = _common.pthread(thread_id, utime, stime)
            retlist.append(ntuple)
        if OPENBSD:
            # On OpenBSD the underlying C function does not raise NSP
            # in case the process is gone (and the returned list may
            # incomplete).
            self.name()  # raise NSP if the process disappeared on us
        return retlist

    @wrap_exceptions
    def connections(self, kind='inet'):
        if kind not in conn_tmap:
            raise ValueError("invalid %r kind argument; choose between %s"
                             % (kind, ', '.join([repr(x) for x in conn_tmap])))

        if NETBSD:
            families, types = conn_tmap[kind]
            ret = set()
            rawlist = cext.proc_connections(self.pid)
            for item in rawlist:
                fd, fam, type, laddr, raddr, status = item
                if fam in families and type in types:
                    try:
                        status = TCP_STATUSES[status]
                    except KeyError:
                        status = TCP_STATUSES[cext.PSUTIL_CONN_NONE]
                    fam = sockfam_to_enum(fam)
                    type = socktype_to_enum(type)
                    nt = _common.pconn(fd, fam, type, laddr, raddr, status)
                    ret.add(nt)
            # On NetBSD the underlying C function does not raise NSP
            # in case the process is gone (and the returned list may
            # incomplete).
            self.name()  # raise NSP if the process disappeared on us
            return list(ret)

        families, types = conn_tmap[kind]
        rawlist = cext.proc_connections(self.pid, families, types)
        ret = []
        for item in rawlist:
            fd, fam, type, laddr, raddr, status = item
            fam = sockfam_to_enum(fam)
            type = socktype_to_enum(type)
            status = TCP_STATUSES[status]
            nt = _common.pconn(fd, fam, type, laddr, raddr, status)
            ret.append(nt)
        if OPENBSD:
            # On OpenBSD the underlying C function does not raise NSP
            # in case the process is gone (and the returned list may
            # incomplete).
            self.name()  # raise NSP if the process disappeared on us
        return ret

    @wrap_exceptions
    def wait(self, timeout=None):
        try:
            return _psposix.wait_pid(self.pid, timeout)
        except _psposix.TimeoutExpired:
            raise TimeoutExpired(timeout, self.pid, self._name)

    @wrap_exceptions
    def nice_get(self):
        return cext_posix.getpriority(self.pid)

    @wrap_exceptions
    def nice_set(self, value):
        return cext_posix.setpriority(self.pid, value)

    @wrap_exceptions
    def status(self):
        code = cext.proc_status(self.pid)
        # XXX is '?' legit? (we're not supposed to return it anyway)
        return PROC_STATUSES.get(code, '?')

    @wrap_exceptions
    def io_counters(self):
        rc, wc, rb, wb = cext.proc_io_counters(self.pid)
        return _common.pio(rc, wc, rb, wb)

    @wrap_exceptions
    def cwd(self):
        """Return process current working directory."""
        # sometimes we get an empty string, in which case we turn
        # it into None
        if OPENBSD and self.pid == 0:
            return None  # ...else it would raise EINVAL
        elif NETBSD:
            with wrap_exceptions_procfs(self):
                return os.readlink("/proc/%s/cwd" % self.pid)
        elif hasattr(cext, 'proc_open_files'):
            # FreeBSD < 8 does not support functions based on
            # kinfo_getfile() and kinfo_getvmmap()
            return cext.proc_cwd(self.pid) or None
        else:
            raise NotImplementedError(
                "supported only starting from FreeBSD 8" if
                FREEBSD else "")

    nt_mmap_grouped = namedtuple(
        'mmap', 'path rss, private, ref_count, shadow_count')
    nt_mmap_ext = namedtuple(
        'mmap', 'addr, perms path rss, private, ref_count, shadow_count')

    def _not_implemented(self):
        raise NotImplementedError

    # FreeBSD < 8 does not support functions based on kinfo_getfile()
    # and kinfo_getvmmap()
    if hasattr(cext, 'proc_open_files'):
        @wrap_exceptions
        def open_files(self):
            """Return files opened by process as a list of namedtuples."""
            rawlist = cext.proc_open_files(self.pid)
            return [_common.popenfile(path, fd) for path, fd in rawlist]
    else:
        open_files = _not_implemented

    # FreeBSD < 8 does not support functions based on kinfo_getfile()
    # and kinfo_getvmmap()
    if hasattr(cext, 'proc_num_fds'):
        @wrap_exceptions
        def num_fds(self):
            """Return the number of file descriptors opened by this process."""
            ret = cext.proc_num_fds(self.pid)
            if NETBSD:
                # On NetBSD the underlying C function does not raise NSP
                # in case the process is gone.
                self.name()  # raise NSP if the process disappeared on us
            return ret
    else:
        num_fds = _not_implemented

    # --- FreeBSD only APIs

    if FREEBSD:

        @wrap_exceptions
        def cpu_affinity_get(self):
            return cext.proc_cpu_affinity_get(self.pid)

        @wrap_exceptions
        def cpu_affinity_set(self, cpus):
            # Pre-emptively check if CPUs are valid because the C
            # function has a weird behavior in case of invalid CPUs,
            # see: https://github.com/giampaolo/psutil/issues/586
            allcpus = tuple(range(len(per_cpu_times())))
            for cpu in cpus:
                if cpu not in allcpus:
                    raise ValueError("invalid CPU #%i (choose between %s)"
                                     % (cpu, allcpus))
            try:
                cext.proc_cpu_affinity_set(self.pid, cpus)
            except OSError as err:
                # 'man cpuset_setaffinity' about EDEADLK:
                # <<the call would leave a thread without a valid CPU to run
                # on because the set does not overlap with the thread's
                # anonymous mask>>
                if err.errno in (errno.EINVAL, errno.EDEADLK):
                    for cpu in cpus:
                        if cpu not in allcpus:
                            raise ValueError(
                                "invalid CPU #%i (choose between %s)" % (
                                    cpu, allcpus))
                raise

        @wrap_exceptions
        def memory_maps(self):
            return cext.proc_memory_maps(self.pid)<|MERGE_RESOLUTION|>--- conflicted
+++ resolved
@@ -107,14 +107,6 @@
 pmmap_ext = namedtuple(
     'pmmap_ext', 'addr, perms path rss, private, ref_count, shadow_count')
 if FREEBSD:
-<<<<<<< HEAD
-    ssysinfo = namedtuple(
-        'ssysinfo', ['max_files', 'max_procs', 'max_pid', 'open_files'])
-elif OPENBSD:
-    ssysinfo = namedtuple(
-        'ssysinfo', ['max_files', 'max_procs', 'max_threads', 'open_files',
-                     'num_threads'])
-=======
     sdiskio = namedtuple('sdiskio', ['read_count', 'write_count',
                                      'read_bytes', 'write_bytes',
                                      'read_time', 'write_time',
@@ -122,7 +114,15 @@
 else:
     sdiskio = namedtuple('sdiskio', ['read_count', 'write_count',
                                      'read_bytes', 'write_bytes'])
->>>>>>> 0e79c637
+
+if FREEBSD:
+    ssysinfo = namedtuple(
+        'ssysinfo', ['max_files', 'max_procs', 'max_pid', 'open_files'])
+elif OPENBSD:
+    ssysinfo = namedtuple(
+        'ssysinfo', ['max_files', 'max_procs', 'max_threads', 'open_files',
+                     'num_threads'])
+
 
 # set later from __init__.py
 NoSuchProcess = None
@@ -193,7 +193,7 @@
     def cpu_count_physical():
         # OpenBSD and NetBSD do not implement this.
         return 1 if cpu_count_logical() == 1 else None
-elif FREEBSD:
+else:
     def cpu_count_physical():
         """Return the number of physical CPUs in the system."""
         # From the C module we'll get an XML string similar to this:
@@ -254,6 +254,17 @@
     return retlist
 
 
+def sysinfo():
+    if FREEBSD:
+        maxfiles, maxprocs, maxpid, files = cext.sysinfo()
+        return ssysinfo(maxfiles, maxprocs, maxpid, files)
+    elif OPENBSD:
+        maxfiles, maxprocs, maxthreads, nfiles, nthreads = cext.sysinfo()
+        return ssysinfo(maxfiles, maxprocs, maxthreads, nfiles, nthreads)
+    else:
+        raise RuntimeError("unknown platform")  # pragma: no cover
+
+
 def net_connections(kind):
     if OPENBSD:
         ret = []
@@ -306,22 +317,7 @@
     return ret
 
 
-<<<<<<< HEAD
-def sysinfo():
-    if FREEBSD:
-        maxfiles, maxprocs, maxpid, files = cext.sysinfo()
-        return ssysinfo(maxfiles, maxprocs, maxpid, files)
-    elif OPENBSD:
-        maxfiles, maxprocs, maxthreads, nfiles, nthreads = cext.sysinfo()
-        return ssysinfo(maxfiles, maxprocs, maxthreads, nfiles, nthreads)
-    else:
-        raise RuntimeError("unknown platform")  # pragma: no cover
-
-
-if OPENBSD:
-=======
 if OPENBSD or NETBSD:
->>>>>>> 0e79c637
     def pid_exists(pid):
         exists = _psposix.pid_exists(pid)
         if not exists:
@@ -330,7 +326,7 @@
             return pid in pids()
         else:
             return True
-elif FREEBSD:
+else:
     pid_exists = _psposix.pid_exists
 
 
@@ -395,8 +391,7 @@
 
     @wrap_exceptions
     def exe(self):
-        if hasattr(cext, "proc_exe"):
-            # FreeBSD
+        if FREEBSD:
             return cext.proc_exe(self.pid)
         elif NETBSD:
             if self.pid == 0:
@@ -405,12 +400,7 @@
             with wrap_exceptions_procfs(self):
                 return os.readlink("/proc/%s/exe" % self.pid)
         else:
-<<<<<<< HEAD
-            # OpenBSD:
-            # exe cannot be determined on OpenBSD; references:
-=======
             # OpenBSD: exe cannot be determined; references:
->>>>>>> 0e79c637
             # https://chromium.googlesource.com/chromium/src/base/+/
             #     master/base_paths_posix.cc
             # We try our best guess by using which against the first
