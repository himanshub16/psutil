--- conflicted
+++ resolved
@@ -1275,26 +1275,15 @@
 
 
 /*
-<<<<<<< HEAD
- * Return various system metrics.
- */
-static PyObject *
-psutil_sysinfo(PyObject *self, PyObject *args) {
-=======
  * Return CPU statistics.
  */
 static PyObject *
 psutil_cpu_stats(PyObject *self, PyObject *args) {
->>>>>>> c1d09f90
     kstat_ctl_t *kc;
     kstat_t *ksp;
     cpu_stat_t cs;
     unsigned int ctx_switches = 0;
     unsigned int interrupts = 0;
-<<<<<<< HEAD
-    unsigned int nthreads = 0;
-=======
->>>>>>> c1d09f90
     unsigned int traps = 0;
     unsigned int syscalls = 0;
 
@@ -1313,10 +1302,6 @@
             // voluntary + involuntary
             ctx_switches += cs.cpu_sysinfo.pswitch + cs.cpu_sysinfo.inv_swtch;
             interrupts += cs.cpu_sysinfo.intr;
-<<<<<<< HEAD
-            nthreads += cs.cpu_sysinfo.nthreads;
-=======
->>>>>>> c1d09f90
             traps += cs.cpu_sysinfo.trap;
             syscalls += cs.cpu_sysinfo.syscall;
         }
@@ -1324,11 +1309,54 @@
 
     kstat_close(kc);
     return Py_BuildValue(
-<<<<<<< HEAD
+        "IIII", ctx_switches, interrupts, syscalls, traps);
+
+error:
+    if (kc != NULL)
+        kstat_close(kc);
+    return NULL;
+}
+
+
+
+/*
+ * Return various system metrics.
+ */
+static PyObject *
+psutil_sysinfo(PyObject *self, PyObject *args) {
+    kstat_ctl_t *kc;
+    kstat_t *ksp;
+    cpu_stat_t cs;
+    unsigned int ctx_switches = 0;
+    unsigned int interrupts = 0;
+    unsigned int nthreads = 0;
+    unsigned int traps = 0;
+    unsigned int syscalls = 0;
+
+    kc = kstat_open();
+    if (kc == NULL) {
+        PyErr_SetFromErrno(PyExc_OSError);
+        goto error;
+    }
+
+    for (ksp = kc->kc_chain; ksp != NULL; ksp = ksp->ks_next) {
+        if (strcmp(ksp->ks_module, "cpu_stat") == 0) {
+            if (kstat_read(kc, ksp, &cs) == -1) {
+                PyErr_SetFromErrno(PyExc_OSError);
+                goto error;
+            }
+            // voluntary + involuntary
+            ctx_switches += cs.cpu_sysinfo.pswitch + cs.cpu_sysinfo.inv_swtch;
+            interrupts += cs.cpu_sysinfo.intr;
+            nthreads += cs.cpu_sysinfo.nthreads;
+            traps += cs.cpu_sysinfo.trap;
+            syscalls += cs.cpu_sysinfo.syscall;
+        }
+    }
+
+    kstat_close(kc);
+    return Py_BuildValue(
         "IIIII", ctx_switches, interrupts, nthreads, traps, syscalls);
-=======
-        "IIII", ctx_switches, interrupts, syscalls, traps);
->>>>>>> c1d09f90
 
 error:
     if (kc != NULL)
@@ -1380,13 +1408,10 @@
      "Return TCP and UDP syste-wide open connections."},
     {"net_if_stats", psutil_net_if_stats, METH_VARARGS,
      "Return NIC stats (isup, duplex, speed, mtu)"},
-<<<<<<< HEAD
+    {"cpu_stats", psutil_cpu_stats, METH_VARARGS,
+     "Return CPU statistics"},
     {"sysinfo", psutil_sysinfo, METH_VARARGS,
      "Return various system info"},
-=======
-    {"cpu_stats", psutil_cpu_stats, METH_VARARGS,
-     "Return CPU statistics"},
->>>>>>> c1d09f90
 
     {NULL, NULL, 0, NULL}
 };
