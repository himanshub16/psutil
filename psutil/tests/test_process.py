--- conflicted
+++ resolved
@@ -1812,12 +1812,6 @@
                         psutil._psplatform.ACCESS_DENIED_SET:
                     pass
                 # directory has been removed in mean time
-<<<<<<< HEAD
-=======
-                if WINDOWS and err.errno in \
-                        psutil._psplatform.ACCESS_DENIED_SET:
-                    pass
->>>>>>> b5244390
                 elif err.errno != errno.ENOENT:
                     raise
             else:
