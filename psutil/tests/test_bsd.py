#!/usr/bin/env python

# Copyright (c) 2009, Giampaolo Rodola'. All rights reserved.
# Use of this source code is governed by a BSD-style license that can be
# found in the LICENSE file.

# TODO: (FreeBSD) add test for comparing connections with 'sockstat' cmd.


"""Tests specific to all BSD platforms."""


import datetime
import os
import subprocess
import sys
import time

import psutil
from psutil import BSD
from psutil import FREEBSD
from psutil import NETBSD
from psutil import OPENBSD
from psutil._compat import PY3
from psutil.tests import get_test_subprocess
from psutil.tests import MEMORY_TOLERANCE
from psutil.tests import reap_children
from psutil.tests import retry_before_failing
from psutil.tests import run_test_module_by_name
from psutil.tests import sh
from psutil.tests import unittest
from psutil.tests import which


if BSD:
    PAGESIZE = os.sysconf("SC_PAGE_SIZE")
    if os.getuid() == 0:  # muse requires root privileges
        MUSE_AVAILABLE = which('muse')
    else:
        MUSE_AVAILABLE = False
else:
    MUSE_AVAILABLE = False


def sysctl(cmdline):
    """Expects a sysctl command with an argument and parse the result
    returning only the value of interest.
    """
    result = sh("sysctl " + cmdline)
    if FREEBSD:
        result = result[result.find(": ") + 2:]
    elif OPENBSD or NETBSD:
        result = result[result.find("=") + 1:]
    try:
        return int(result)
    except ValueError:
        return result


def muse(field):
    """Thin wrapper around 'muse' cmdline utility."""
    out = sh('muse')
    for line in out.split('\n'):
        if line.startswith(field):
            break
    else:
        raise ValueError("line not found")
    return int(line.split()[1])


# =====================================================================
# --- All BSD*
# =====================================================================


@unittest.skipUnless(BSD, "not a BSD system")
class BSDSpecificTestCase(unittest.TestCase):
    """Generic tests common to all BSD variants."""

    @classmethod
    def setUpClass(cls):
        cls.pid = get_test_subprocess().pid

    @classmethod
    def tearDownClass(cls):
        reap_children()

    def test_process_create_time(self):
        cmdline = "ps -o lstart -p %s" % self.pid
        p = subprocess.Popen(cmdline, shell=1, stdout=subprocess.PIPE)
        output = p.communicate()[0]
        if PY3:
            output = str(output, sys.stdout.encoding)
        start_ps = output.replace('STARTED', '').strip()
        start_psutil = psutil.Process(self.pid).create_time()
        start_psutil = time.strftime("%a %b %e %H:%M:%S %Y",
                                     time.localtime(start_psutil))
        self.assertEqual(start_ps, start_psutil)

    def test_disks(self):
        # test psutil.disk_usage() and psutil.disk_partitions()
        # against "df -a"
        def df(path):
            out = sh('df -k "%s"' % path).strip()
            lines = out.split('\n')
            lines.pop(0)
            line = lines.pop(0)
            dev, total, used, free = line.split()[:4]
            if dev == 'none':
                dev = ''
            total = int(total) * 1024
            used = int(used) * 1024
            free = int(free) * 1024
            return dev, total, used, free

        for part in psutil.disk_partitions(all=False):
            usage = psutil.disk_usage(part.mountpoint)
            dev, total, used, free = df(part.mountpoint)
            self.assertEqual(part.device, dev)
            self.assertEqual(usage.total, total)
            # 10 MB tollerance
            if abs(usage.free - free) > 10 * 1024 * 1024:
                self.fail("psutil=%s, df=%s" % (usage.free, free))
            if abs(usage.used - used) > 10 * 1024 * 1024:
                self.fail("psutil=%s, df=%s" % (usage.used, used))

    def test_cpu_count_logical(self):
        syst = sysctl("hw.ncpu")
        self.assertEqual(psutil.cpu_count(logical=True), syst)

    def test_virtual_memory_total(self):
        num = sysctl('hw.physmem')
        self.assertEqual(num, psutil.virtual_memory().total)


# =====================================================================
# --- FreeBSD
# =====================================================================


@unittest.skipUnless(FREEBSD, "not a FreeBSD system")
class FreeBSDSpecificTestCase(unittest.TestCase):

    @classmethod
    def setUpClass(cls):
        cls.pid = get_test_subprocess().pid

    @classmethod
    def tearDownClass(cls):
        reap_children()

    def test_boot_time(self):
        s = sysctl('sysctl kern.boottime')
        s = s[s.find(" sec = ") + 7:]
        s = s[:s.find(',')]
        btime = int(s)
        self.assertEqual(btime, psutil.boot_time())

    @retry_before_failing()
    def test_memory_maps(self):
        out = sh('procstat -v %s' % self.pid)
        maps = psutil.Process(self.pid).memory_maps(grouped=False)
        lines = out.split('\n')[1:]
        while lines:
            line = lines.pop()
            fields = line.split()
            _, start, stop, perms, res = fields[:5]
            map = maps.pop()
            self.assertEqual("%s-%s" % (start, stop), map.addr)
            self.assertEqual(int(res), map.rss)
            if not map.path.startswith('['):
                self.assertEqual(fields[10], map.path)

    def test_exe(self):
        out = sh('procstat -b %s' % self.pid)
        self.assertEqual(psutil.Process(self.pid).exe(),
                         out.split('\n')[1].split()[-1])

    def test_cmdline(self):
        out = sh('procstat -c %s' % self.pid)
        self.assertEqual(' '.join(psutil.Process(self.pid).cmdline()),
                         ' '.join(out.split('\n')[1].split()[2:]))

    def test_uids_gids(self):
        out = sh('procstat -s %s' % self.pid)
        euid, ruid, suid, egid, rgid, sgid = out.split('\n')[1].split()[2:8]
        p = psutil.Process(self.pid)
        uids = p.uids()
        gids = p.gids()
        self.assertEqual(uids.real, int(ruid))
        self.assertEqual(uids.effective, int(euid))
        self.assertEqual(uids.saved, int(suid))
        self.assertEqual(gids.real, int(rgid))
        self.assertEqual(gids.effective, int(egid))
        self.assertEqual(gids.saved, int(sgid))

    # --- virtual_memory(); tests against sysctl

    @retry_before_failing()
    def test_vmem_active(self):
        syst = sysctl("vm.stats.vm.v_active_count") * PAGESIZE
        self.assertAlmostEqual(psutil.virtual_memory().active, syst,
                               delta=MEMORY_TOLERANCE)

    @retry_before_failing()
    def test_vmem_inactive(self):
        syst = sysctl("vm.stats.vm.v_inactive_count") * PAGESIZE
        self.assertAlmostEqual(psutil.virtual_memory().inactive, syst,
                               delta=MEMORY_TOLERANCE)

    @retry_before_failing()
    def test_vmem_wired(self):
        syst = sysctl("vm.stats.vm.v_wire_count") * PAGESIZE
        self.assertAlmostEqual(psutil.virtual_memory().wired, syst,
                               delta=MEMORY_TOLERANCE)

    @retry_before_failing()
    def test_vmem_cached(self):
        syst = sysctl("vm.stats.vm.v_cache_count") * PAGESIZE
        self.assertAlmostEqual(psutil.virtual_memory().cached, syst,
                               delta=MEMORY_TOLERANCE)

    @retry_before_failing()
    def test_vmem_free(self):
        syst = sysctl("vm.stats.vm.v_free_count") * PAGESIZE
        self.assertAlmostEqual(psutil.virtual_memory().free, syst,
                               delta=MEMORY_TOLERANCE)

    @retry_before_failing()
    def test_vmem_buffers(self):
        syst = sysctl("vfs.bufspace")
        self.assertAlmostEqual(psutil.virtual_memory().buffers, syst,
                               delta=MEMORY_TOLERANCE)

    # --- virtual_memory(); tests against muse

    @unittest.skipUnless(MUSE_AVAILABLE, "muse cmdline tool is not available")
    def test_muse_vmem_total(self):
        num = muse('Total')
        self.assertEqual(psutil.virtual_memory().total, num)

    @unittest.skipUnless(MUSE_AVAILABLE, "muse cmdline tool is not available")
    @retry_before_failing()
    def test_muse_vmem_active(self):
        num = muse('Active')
        self.assertAlmostEqual(psutil.virtual_memory().active, num,
                               delta=MEMORY_TOLERANCE)

    @unittest.skipUnless(MUSE_AVAILABLE, "muse cmdline tool is not available")
    @retry_before_failing()
    def test_muse_vmem_inactive(self):
        num = muse('Inactive')
        self.assertAlmostEqual(psutil.virtual_memory().inactive, num,
                               delta=MEMORY_TOLERANCE)

    @unittest.skipUnless(MUSE_AVAILABLE, "muse cmdline tool is not available")
    @retry_before_failing()
    def test_muse_vmem_wired(self):
        num = muse('Wired')
        self.assertAlmostEqual(psutil.virtual_memory().wired, num,
                               delta=MEMORY_TOLERANCE)

    @unittest.skipUnless(MUSE_AVAILABLE, "muse cmdline tool is not available")
    @retry_before_failing()
    def test_muse_vmem_cached(self):
        num = muse('Cache')
        self.assertAlmostEqual(psutil.virtual_memory().cached, num,
                               delta=MEMORY_TOLERANCE)

    @unittest.skipUnless(MUSE_AVAILABLE, "muse cmdline tool is not available")
    @retry_before_failing()
    def test_muse_vmem_free(self):
        num = muse('Free')
        self.assertAlmostEqual(psutil.virtual_memory().free, num,
                               delta=MEMORY_TOLERANCE)

    @unittest.skipUnless(MUSE_AVAILABLE, "muse cmdline tool is not available")
    @retry_before_failing()
    def test_muse_vmem_buffers(self):
        num = muse('Buffer')
        self.assertAlmostEqual(psutil.virtual_memory().buffers, num,
                               delta=MEMORY_TOLERANCE)

<<<<<<< HEAD
    def test_sysinfo_max_files(self):
        self.assertEqual(psutil.sysinfo().max_files, sysctl("kern.maxfiles"))

    def test_sysinfo_max_procs(self):
        self.assertEqual(psutil.sysinfo().max_procs, sysctl("kern.maxproc"))

    def test_sysinfo_max_pid(self):
        self.assertEqual(psutil.sysinfo().max_files, sysctl("kern.maxfiles"))

    def test_sysinfo_files(self):
        self.assertAlmostEqual(
            psutil.sysinfo().files, sysctl("kern.openfiles"), delta=10)
=======
    def test_cpu_stats_ctx_switches(self):
        self.assertAlmostEqual(psutil.cpu_stats().ctx_switches,
                               sysctl('vm.stats.sys.v_swtch'), delta=1000)

    def test_cpu_stats_interrupts(self):
        self.assertAlmostEqual(psutil.cpu_stats().interrupts,
                               sysctl('vm.stats.sys.v_intr'), delta=1000)

    def test_cpu_stats_soft_interrupts(self):
        self.assertAlmostEqual(psutil.cpu_stats().soft_interrupts,
                               sysctl('vm.stats.sys.v_soft'), delta=1000)

    def test_cpu_stats_syscalls(self):
        self.assertAlmostEqual(psutil.cpu_stats().syscalls,
                               sysctl('vm.stats.sys.v_syscall'), delta=1000)

    # def test_cpu_stats_traps(self):
    #    self.assertAlmostEqual(psutil.cpu_stats().traps,
    #                           sysctl('vm.stats.sys.v_trap'), delta=1000)
>>>>>>> c1d09f90


# =====================================================================
# --- OpenBSD
# =====================================================================

@unittest.skipUnless(OPENBSD, "not an OpenBSD system")
class OpenBSDSpecificTestCase(unittest.TestCase):

    def test_boot_time(self):
        s = sysctl('kern.boottime')
        sys_bt = datetime.datetime.strptime(s, "%a %b %d %H:%M:%S %Y")
        psutil_bt = datetime.datetime.fromtimestamp(psutil.boot_time())
        self.assertEqual(sys_bt, psutil_bt)

    def test_sysctl_max_files(self):
        self.assertEqual(psutil.sysinfo().max_files, sysctl('kern.maxfiles'))

    def test_sysctl_max_procs(self):
        self.assertEqual(psutil.sysinfo().max_procs, sysctl('kern.maxproc'))

    def test_sysctl_max_threads(self):
        self.assertEqual(psutil.sysinfo().max_threads,
                         sysctl('kern.maxthread'))

    def test_sysctl_open_files(self):
        self.assertAlmostEqual(
            psutil.sysinfo().open_files, sysctl('kern.nfiles'), delta=4)

    def test_sysctl_num_threads(self):
        self.assertAlmostEqual(
            psutil.sysinfo().num_threads, sysctl('kern.nthreads'), delta=2)


# =====================================================================
# --- NetBSD
# =====================================================================

@unittest.skipUnless(NETBSD, "not a NetBSD system")
class NetBSDSpecificTestCase(unittest.TestCase):

    def parse_meminfo(self, look_for):
        with open('/proc/meminfo', 'rb') as f:
            for line in f:
                if line.startswith(look_for):
                    return int(line.split()[1]) * 1024
        raise ValueError("can't find %s" % look_for)

    # XXX - failing tests

    # def test_vmem_total(self):
    #     self.assertEqual(
    #         psutil.virtual_memory().total, self.parse_meminfo("MemTotal:"))

    # def test_vmem_free(self):
    #     self.assertEqual(
    #         psutil.virtual_memory().buffers, self.parse_meminfo("MemFree:"))

    def test_vmem_buffers(self):
        self.assertEqual(
            psutil.virtual_memory().buffers, self.parse_meminfo("Buffers:"))

    def test_vmem_shared(self):
        self.assertEqual(
            psutil.virtual_memory().shared, self.parse_meminfo("MemShared:"))

    def test_swapmem_total(self):
        self.assertEqual(
            psutil.swap_memory().total, self.parse_meminfo("SwapTotal:"))

    def test_swapmem_free(self):
        self.assertEqual(
            psutil.swap_memory().free, self.parse_meminfo("SwapFree:"))

<<<<<<< HEAD
    def test_sysctl_max_files(self):
        self.assertEqual(psutil.sysinfo().max_files, sysctl('kern.maxfiles'))

    def test_sysctl_max_procs(self):
        self.assertEqual(psutil.sysinfo().max_procs, sysctl('kern.maxproc'))
=======
    def test_cpu_stats_interrupts(self):
        with open('/proc/stat', 'rb') as f:
            for line in f:
                if line.startswith(b'intr'):
                    interrupts = int(line.split()[1])
                    break
            else:
                raise ValueError("couldn't find line")
        self.assertAlmostEqual(
            psutil.cpu_stats().interrupts, interrupts, delta=1000)

    def test_cpu_stats_ctx_switches(self):
        with open('/proc/stat', 'rb') as f:
            for line in f:
                if line.startswith(b'ctxt'):
                    ctx_switches = int(line.split()[1])
                    break
            else:
                raise ValueError("couldn't find line")
        self.assertAlmostEqual(
            psutil.cpu_stats().ctx_switches, ctx_switches, delta=1000)
>>>>>>> c1d09f90


if __name__ == '__main__':
    run_test_module_by_name(__file__)<|MERGE_RESOLUTION|>--- conflicted
+++ resolved
@@ -281,7 +281,6 @@
         self.assertAlmostEqual(psutil.virtual_memory().buffers, num,
                                delta=MEMORY_TOLERANCE)
 
-<<<<<<< HEAD
     def test_sysinfo_max_files(self):
         self.assertEqual(psutil.sysinfo().max_files, sysctl("kern.maxfiles"))
 
@@ -294,7 +293,7 @@
     def test_sysinfo_files(self):
         self.assertAlmostEqual(
             psutil.sysinfo().files, sysctl("kern.openfiles"), delta=10)
-=======
+
     def test_cpu_stats_ctx_switches(self):
         self.assertAlmostEqual(psutil.cpu_stats().ctx_switches,
                                sysctl('vm.stats.sys.v_swtch'), delta=1000)
@@ -314,7 +313,6 @@
     # def test_cpu_stats_traps(self):
     #    self.assertAlmostEqual(psutil.cpu_stats().traps,
     #                           sysctl('vm.stats.sys.v_trap'), delta=1000)
->>>>>>> c1d09f90
 
 
 # =====================================================================
@@ -389,13 +387,12 @@
         self.assertEqual(
             psutil.swap_memory().free, self.parse_meminfo("SwapFree:"))
 
-<<<<<<< HEAD
     def test_sysctl_max_files(self):
         self.assertEqual(psutil.sysinfo().max_files, sysctl('kern.maxfiles'))
 
     def test_sysctl_max_procs(self):
         self.assertEqual(psutil.sysinfo().max_procs, sysctl('kern.maxproc'))
-=======
+
     def test_cpu_stats_interrupts(self):
         with open('/proc/stat', 'rb') as f:
             for line in f:
@@ -417,7 +414,6 @@
                 raise ValueError("couldn't find line")
         self.assertAlmostEqual(
             psutil.cpu_stats().ctx_switches, ctx_switches, delta=1000)
->>>>>>> c1d09f90
 
 
 if __name__ == '__main__':
