--- conflicted
+++ resolved
@@ -682,13 +682,12 @@
             assert user.started > 0.0, user
             datetime.datetime.fromtimestamp(user.started)
 
-<<<<<<< HEAD
     def test_sysinfo(self):
         # Tested more extensively in per-platform test modules.
         infos = psutil.sysinfo()
         for name in infos._fields:
             self.assertGreaterEqual(getattr(infos, name), 0)
-=======
+
     def test_cpu_stats(self):
         # Tested more extensively in per-platform test modules.
         infos = psutil.cpu_stats()
@@ -697,7 +696,6 @@
             self.assertGreaterEqual(value, 0)
             if name in ('ctx_switches', 'interrupts'):
                 self.assertGreater(value, 0)
->>>>>>> c1d09f90
 
 
 if __name__ == '__main__':
