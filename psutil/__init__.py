--- conflicted
+++ resolved
@@ -186,11 +186,7 @@
 ]
 __all__.extend(_psplatform.__extra__all__)
 __author__ = "Giampaolo Rodola'"
-<<<<<<< HEAD
-__version__ = "3.4.0"
-=======
 __version__ = "4.0.0"
->>>>>>> 0e79c637
 version_info = tuple([int(num) for num in __version__.split('.')])
 AF_LINK = _psplatform.AF_LINK
 _TOTAL_PHYMEM = None
